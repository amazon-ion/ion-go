/*
 * Copyright Amazon.com, Inc. or its affiliates. All Rights Reserved.
 *
 * Licensed under the Apache License, Version 2.0 (the "License").
 * You may not use this file except in compliance with the License.
 * A copy of the License is located at
 *
 *     http://www.apache.org/licenses/LICENSE-2.0
 *
 * or in the "license" file accompanying this file. This file is distributed
 * on an "AS IS" BASIS, WITHOUT WARRANTIES OR CONDITIONS OF ANY KIND, either
 * express or implied. See the License for the specific language governing
 * permissions and limitations under the License.
 */

package ion

import (
	"bytes"
	"fmt"
	"io/ioutil"
	"os"
	"path/filepath"
	"reflect"
	"strings"
	"testing"
)

const goodPath = "../ion-tests/iontestdata/good"
const badPath = "../ion-tests/iontestdata/bad"
const equivsPath = "../ion-tests/iontestdata/good/equivs"
const nonEquivsPath = "../ion-tests/iontestdata/good/non-equivs"

type testingFunc func(t *testing.T, path string)

type ionItem struct {
	ionType     Type
	annotations []string
	value       []interface{}
	fieldName   string
}

func (i *ionItem) equal(o ionItem) bool {
	if i.ionType != o.ionType {
		return false
	}
	if !cmpAnnotations(i.annotations, o.annotations) {
		return false
	}

	switch i.ionType {
	case FloatType:
		return cmpFloats(i.value[0], o.value[0])
	case DecimalType:
		return cmpDecimals(i.value[0], o.value[0])
	case TimestampType:
		return cmpTimestamps(i.value[0], o.value[0])
	case ListType, SexpType:
		return cmpValueSlices(i.value, o.value)
	case StructType:
		return cmpStruct(i.value, o.value)
	default:
		return reflect.DeepEqual(i.value, o.value)
	}
}

var readGoodFilesSkipList = []string{
	"T7-large.10n",
	"utf16.ion",
	"utf32.ion",
	"whitespace.ion",
}

var binaryRoundTripSkipList = []string{
	"T7-large.10n",
	"T9.10n",
	"utf16.ion",
	"utf32.ion",
	"whitespace.ion",
}

var textRoundTripSkipList = []string{
	"notVersionMarkers.ion",
	"subfieldVarUInt.ion",
	"subfieldVarUInt15bit.ion",
	"subfieldVarUInt16bit.ion",
	"subfieldVarUInt32bit.ion",
	"systemSymbols.ion",
	"T7-large.10n",
	"utf16.ion",
	"utf32.ion",
	"whitespace.ion",
}

var malformedIonsSkipList = []string{
	"invalidVersionMarker_ion_0_0.ion",
	"invalidVersionMarker_ion_1234_0.ion",
	"invalidVersionMarker_ion_1_1.ion",
	"invalidVersionMarker_ion_2_0.ion",
	"minLongWithLenTooSmall.10n",
	"nopPadTooShort.10n",
	"nullDotCommentInt.ion",
	"surrogate_1.ion",
	"surrogate_10.ion",
	"surrogate_2.ion",
	"surrogate_4.ion",
	"surrogate_5.ion",
	"surrogate_6.ion",
	"surrogate_7.ion",
	"surrogate_8.ion",
	"surrogate_9.ion",
}

var equivsSkipList = []string{
	"nonIVMNoOps.ion",
	"stringUtf8.ion", // fails on utf-16 surrogate https://github.com/amzn/ion-go/issues/75
	"systemSymbols.ion",
}

var nonEquivsSkipList = []string{
<<<<<<< HEAD
	"decimals.ion",
=======
	"floats.ion",
>>>>>>> f0d4e6f2
	"floatsVsDecimals.ion",
}

func TestLoadGood(t *testing.T) {
	readFilesAndTest(t, goodPath, readGoodFilesSkipList, func(t *testing.T, path string) {
		testLoadFile(t, false, path)
	})
}

func TestBinaryRoundTrip(t *testing.T) {
	readFilesAndTest(t, goodPath, binaryRoundTripSkipList, func(t *testing.T, path string) {
		testBinaryRoundTrip(t, path)
	})
}

func TestTextRoundTrip(t *testing.T) {
	readFilesAndTest(t, goodPath, textRoundTripSkipList, func(t *testing.T, path string) {
		testTextRoundTrip(t, path)
	})
}

func TestLoadBad(t *testing.T) {
	readFilesAndTest(t, badPath, malformedIonsSkipList, func(t *testing.T, path string) {
		testLoadFile(t, true, path)
	})
}

func TestEquivalency(t *testing.T) {
	readFilesAndTest(t, equivsPath, equivsSkipList, func(t *testing.T, path string) {
		testEquivalency(t, path, true)
	})
}

func TestNonEquivalency(t *testing.T) {
	readFilesAndTest(t, nonEquivsPath, nonEquivsSkipList, func(t *testing.T, path string) {
		testEquivalency(t, path, false)
	})
}

// Re-encodes the provided file as binary Ion, reads that binary Ion and writes it as text Ion, then
// constructs Readers over the binary and text encodings to verify that the streams are equivalent.
func testBinaryRoundTrip(t *testing.T, fp string) {
	fileBytes := loadFile(t, fp)
	symbolTable := getSymbolTable(fileBytes)

	// Make a binary writer from the file
	buf := encodeAsBinaryIon(t, fileBytes, symbolTable.Imports()...)

	// Re-encode binWriter's stream as text into a string builder
	str := encodeAsTextIon(t, buf.Bytes(), symbolTable.Imports()...)

	reader1 := NewReader(bytes.NewReader(buf.Bytes()))
	reader2 := NewReader(strings.NewReader(str.String()))

	for reader1.Next() {
		i1 := readCurrentValue(t, reader1)
		reader2.Next()
		i2 := readCurrentValue(t, reader2)

		if !i1.equal(i2) {
			t.Errorf("Failed on %s round trip. Binary reader has %v "+
				"where the value in Text reader is %v", fp, i1.value, i2.value)
		}
	}
}

// Re-encodes the provided file as text Ion, reads that text Ion and writes it as binary Ion, then
// constructs Readers over the text and binary encodings to verify that the streams are equivalent.
func testTextRoundTrip(t *testing.T, fp string) {
	fileBytes := loadFile(t, fp)
	symbolTable := getSymbolTable(fileBytes)

	// Make a text writer from the file
	str := encodeAsTextIon(t, fileBytes, symbolTable.Imports()...)

	// Re-encode txtWriter's stream as binary into a bytes.Buffer
	buf := encodeAsBinaryIon(t, []byte(str.String()), symbolTable.Imports()...)

	reader1 := NewReader(strings.NewReader(str.String()))
	reader2 := NewReader(bytes.NewReader(buf.Bytes()))

	for reader1.Next() {
		i1 := readCurrentValue(t, reader1)
		reader2.Next()
		i2 := readCurrentValue(t, reader2)

		if !i1.equal(i2) {
			t.Errorf("Failed on %s round trip. Text reader has %v "+
				"where the value in Binary reader is %v", fp, i1.value, i2.value)
		}
	}
}

// Re-encode the provided Ion data as a text Ion string.
func encodeAsTextIon(t *testing.T, data []byte, st ...SharedSymbolTable) strings.Builder {
	reader := NewReader(bytes.NewReader(data))
	str := strings.Builder{}
	txtWriter := NewTextWriterOpts(&str, 0, st...)
	writeFromReaderToWriter(t, reader, txtWriter)
	err := txtWriter.Finish()
	if err != nil {
		t.Fatal(err)
	}
	return str
}

// Re-encode the provided Ion data as a binary Ion buffer.
func encodeAsBinaryIon(t *testing.T, data []byte, st ...SharedSymbolTable) bytes.Buffer {
	reader := NewReaderCat(bytes.NewReader(data), NewCatalog(st...))
	buf := bytes.Buffer{}
	binWriter := NewBinaryWriter(&buf, st...)
	writeFromReaderToWriter(t, reader, binWriter)
	err := binWriter.Finish()
	if err != nil {
		t.Fatal(err)
	}
	return buf
}

// Reads Ion values from the provided file, verifying that an
// error is or is not encountered as indicated by errorExpected.
func testLoadFile(t *testing.T, errorExpected bool, fp string) {
	file, er := os.Open(fp)
	if er != nil {
		t.Fatal(er)
	}

	r := NewReader(file)
	err := testInvalidReader(t, r)

	if errorExpected && r.Err() == nil && err == nil {
		t.Fatal("Should have failed loading \"" + fp + "\".")
	} else if !errorExpected && (r.Err() != nil || err != nil) {
		t.Fatal("Failed loading \"" + fp + "\" : " + r.Err().Error())
	} else {
		errMsg := "no"
		if r.Err() != nil {
			errMsg = r.Err().Error()
		}
		t.Log("Test passed for " + fp + " with \"" + errMsg + "\" error.")
	}

	err = file.Close()
	if err != nil {
		t.Fatal(err)
	}
}

// Traverse the reader and check if it is an invalid reader, containing malformed Ion values.
func testInvalidReader(t *testing.T, r Reader) error {
	for r.Next() {
		switch r.Type() {
		case StructType, ListType, SexpType:
			if r.IsNull() { // null.list, null.struct, null.sexp
				continue
			}
			err := r.StepIn()
			if err != nil {
				return err
			}
			err = testInvalidReader(t, r)
			if err != nil {
				return err
			}
			err = r.StepOut()
			if err != nil {
				return err
			}
		}
	}

	return r.Err()
}

// Execute equivalency and non-equivalency tests, where true for eq means
// equivalency and false denotes non-equivalency test.
func testEquivalency(t *testing.T, fp string, eq bool) {
	file, er := os.Open(fp)
	if er != nil {
		t.Fatal(er)
	}

	r := NewReader(file)
	topLevelCounter := 0
	for r.Next() {
		embDoc := isEmbeddedDoc(r.Annotations())
		ionType := r.Type()
		switch ionType {
		case StructType, ListType, SexpType:
			fmt.Printf("Checking values of top level %s #%d ...\n", ionType.String(), topLevelCounter)
			var values [][]ionItem
			err := r.StepIn()
			if err != nil {
				t.Fatal(err)
			}
			if embDoc {
				values = handleEmbeddedDoc(t, r)
			} else {
				for r.Next() {
					values = append(values, []ionItem{readCurrentValue(t, r)})
				}
			}
			equivalencyAssertion(t, values, eq)
			err = r.StepOut()
			topLevelCounter++
			if err != nil {
				t.Fatal(err)
			}
		}
	}
	if r.Err() != nil {
		t.Error()
	}
	err := file.Close()
	if err != nil {
		t.Fatal(err)
	}
}

// Handle equivalency tests with embedded_documents annotation
func handleEmbeddedDoc(t *testing.T, r Reader) [][]ionItem {
	var values [][]ionItem
	for r.Next() {
		str, err := r.StringValue()
		if err != nil {
			t.Error("Must be string value.")
		}
		if str != nil {
			newReader := NewReaderString(*str)
			var ionItems []ionItem
			for newReader.Next() {
				ionItems = append(ionItems, readCurrentValue(t, newReader))
			}
			values = append(values, ionItems)
		}
	}
	return values
}

func isEmbeddedDoc(an []string) bool {
	for _, a := range an {
		if a == "embedded_documents" {
			return true
		}
	}
	return false
}

func equivalencyAssertion(t *testing.T, values [][]ionItem, eq bool) {
	// Nested for loops to evaluate each ionItem value with all the other values in the list/struct/sexp
	for i := 0; i < len(values); i++ {
		for j := i + 1; j < len(values); j++ {
			if i == j {
				continue
			}

			res, idx := compareIonItemSlices(values[i], values[j])
			if eq && !res {
				t.Errorf("Equivalency test failed. All values should be interpreted as "+
					"equal for:\nrow %d = %v\nrow %d = %v", i, values[i][idx].value, j, values[j][idx].value)
			} else if !eq && res {
				t.Errorf("Non-Equivalency test failed. Values should not be interpreted as "+
					"equal for:\nrow %d = %v\nrow %d = %v", i, values[i][idx].value, j, values[j][idx].value)
			}
		}
	}
}

// Read and load the files in testing path and pass them to testing functions.
func readFilesAndTest(t *testing.T, path string, skipList []string, testingFunc testingFunc) {
	files, err := ioutil.ReadDir(path)
	if err != nil {
		t.Fatal(err)
	}

	for _, file := range files {
		fp := filepath.Join(path, file.Name())
		if file.IsDir() {
			readFilesAndTest(t, fp, skipList, testingFunc)
		} else if skipFile(skipList, file.Name()) {
			continue
		} else {
			t.Run(fp, func(t *testing.T) {
				testingFunc(t, fp)
			})
		}
	}
}

func loadFile(t *testing.T, path string) []byte {
	b, err := ioutil.ReadFile(path)
	if err != nil {
		t.Fatal(err)
	}
	return b
}

// Files with extensions other than "ion" or "10n", or in skip list. Return True to skip the file, false otherwise.
func skipFile(skipList []string, fn string) bool {
	ionFile := strings.HasSuffix(fn, "ion") ||
		strings.HasSuffix(fn, "10n")

	return !ionFile || isInSkipList(skipList, fn)
}

func isInSkipList(skipList []string, fn string) bool {
	for _, a := range skipList {
		if a == fn {
			return true
		}
	}
	return false
}

// Read all the values in the reader and write them in the writer
func writeFromReaderToWriter(t *testing.T, reader Reader, writer Writer) {
	for reader.Next() {
		fns, err := reader.FieldNameSymbol()
		if err == nil && reader.IsInStruct() && fns != nil {
			err = writer.FieldNameSymbol(*fns)
			if err != nil {
				t.Fatal(err)
			}
		}

		an := reader.Annotations()
		if len(an) > 0 {
			err := writer.Annotations(an...)
			if err != nil {
				t.Fatal(err)
			}
		}

		currentType := reader.Type()
		if reader.IsNull() {
			err := writer.WriteNullType(currentType)
			if err != nil {
				t.Fatal(err)
			}
			continue
		}

		switch currentType {
		case NullType:
			err := writer.WriteNullType(currentType)
			if err != nil {
				t.Errorf("Something went wrong while writing a Null value: " + err.Error())
			}

		case BoolType:
			val, err := reader.BoolValue()
			if err != nil {
				t.Errorf("Something went wrong while reading a Boolean value: " + err.Error())
			}
			if val == nil {
				err := writer.WriteNullType(BoolType)
				if err != nil {
					t.Fatal(err)
				}
			} else {
				err = writer.WriteBool(*val)
				if err != nil {
					t.Errorf("Something went wrong while writing a Boolean value: " + err.Error())
				}
			}

		case IntType:
			intSize, err := reader.IntSize()
			if err != nil {
				t.Errorf("Something went wrong while retrieving the Int size: " + err.Error())
			}

			switch intSize {
			case Int32, Int64:
				val, err := reader.Int64Value()
				if err != nil {
					t.Errorf("Something went wrong while reading an Int value: " + err.Error())
				}

				err = writer.WriteInt(*val)
				if err != nil {
					t.Errorf("Something went wrong while writing an Int value: " + err.Error())
				}
			case Uint64:
				val, err := reader.Uint64Value()
				if err != nil {
					t.Errorf("Something went wrong while reading a UInt value: " + err.Error())
				}

				err = writer.WriteUint(*val)
				if err != nil {
					t.Errorf("Something went wrong while writing a UInt value: " + err.Error())
				}
			case BigInt:
				val, err := reader.BigIntValue()
				if err != nil {
					t.Errorf("Something went wrong while reading a Big Int value: " + err.Error())
				}
				err = writer.WriteBigInt(val)
				if err != nil {
					t.Errorf("Something went wrong while writing a Big Int value: " + err.Error())
				}
			case NullInt:
				err := writer.WriteNullType(IntType)
				if err != nil {
					t.Fatal(err)
				}
			default:
				t.Error("Expected intSize to be one of Int32, Int64, Uint64, or BigInt")
			}

		case FloatType:
			val, err := reader.FloatValue()
			if err != nil {
				t.Errorf("Something went wrong while reading a Float value: " + err.Error())
			}
			if val == nil {
				err := writer.WriteNullType(FloatType)
				if err != nil {
					t.Fatal(err)
				}
			} else {
				err = writer.WriteFloat(*val)
				if err != nil {
					t.Errorf("Something went wrong while writing a Float value: " + err.Error())
				}
			}

		case DecimalType:
			val, err := reader.DecimalValue()
			if err != nil {
				t.Errorf("Something went wrong while reading a Decimal value: " + err.Error())
			}
			if val == nil {
				err := writer.WriteNullType(DecimalType)
				if err != nil {
					t.Fatal(err)
				}
			} else {
				err = writer.WriteDecimal(val)
				if err != nil {
					t.Errorf("Something went wrong while writing a Decimal value: " + err.Error())
				}
			}

		case TimestampType:
			val, err := reader.TimestampValue()
			if err != nil {
				t.Errorf("Something went wrong while reading a Timestamp value: " + err.Error())
			}
			if val == nil {
				err := writer.WriteNullType(FloatType)
				if err != nil {
					t.Fatal(err)
				}
			} else {
				err = writer.WriteTimestamp(*val)
				if err != nil {
					t.Errorf("Something went wrong while writing a Timestamp value: " + err.Error())
				}
			}

		case SymbolType:
			val, err := reader.StringValue()
			if err != nil {
				t.Errorf("Something went wrong while reading a Symbol value: " + err.Error())
			}

			if val != nil {
				err = writer.WriteSymbol(*val)
				if err != nil {
					t.Errorf("Something went wrong while writing a Symbol value: " + err.Error())
				}
			}

		case StringType:
			val, err := reader.StringValue()
			if err != nil {
				t.Errorf("Something went wrong while reading a String value: " + err.Error())
			}

			if val != nil {
				err = writer.WriteString(*val)
				if err != nil {
					t.Errorf("Something went wrong while writing a String value: " + err.Error())
				}
			}

		case ClobType:
			val, err := reader.ByteValue()
			if err != nil {
				t.Errorf("Something went wrong while reading a Clob value: " + err.Error())
			}
			err = writer.WriteClob(val)
			if err != nil {
				t.Errorf("Something went wrong while writing a Clob value: " + err.Error())
			}

		case BlobType:
			val, err := reader.ByteValue()
			if err != nil {
				t.Errorf("Something went wrong while reading a Blob value: " + err.Error())
			}
			err = writer.WriteBlob(val)
			if err != nil {
				t.Errorf("Something went wrong while writing a Blob value: " + err.Error())
			}

		case SexpType:
			err := reader.StepIn()
			if err != nil {
				t.Fatal(err)
			}
			err = writer.BeginSexp()
			if err != nil {
				t.Fatal(err)
			}
			writeFromReaderToWriter(t, reader, writer)
			err = reader.StepOut()
			if err != nil {
				t.Fatal(err)
			}
			err = writer.EndSexp()
			if err != nil {
				t.Fatal(err)
			}

		case ListType:
			err := reader.StepIn()
			if err != nil {
				t.Fatal(err)
			}
			err = writer.BeginList()
			if err != nil {
				t.Fatal(err)
			}
			writeFromReaderToWriter(t, reader, writer)
			err = reader.StepOut()
			if err != nil {
				t.Fatal(err)
			}
			err = writer.EndList()
			if err != nil {
				t.Fatal(err)
			}

		case StructType:
			err := reader.StepIn()
			if err != nil {
				t.Fatal(err)
			}
			err = writer.BeginStruct()
			if err != nil {
				t.Fatal(err)
			}
			writeFromReaderToWriter(t, reader, writer)
			err = reader.StepOut()
			if err != nil {
				t.Fatal(err)
			}
			err = writer.EndStruct()
			if err != nil {
				t.Fatal(err)
			}
		}
	}
}

// Read the current value in the reader and put that in an ionItem struct (defined in this file).
func readCurrentValue(t *testing.T, reader Reader) ionItem {
	var ionItem ionItem

	an := reader.Annotations()
	if len(an) > 0 {
		ionItem.annotations = an
	}

	fn := reader.FieldName()
	if fn != nil {
		ionItem.fieldName = *fn
	}

	currentType := reader.Type()
	switch currentType {
	case NullType:
		ionItem.value = append(ionItem.value, nil)
		ionItem.ionType = NullType

	case BoolType:
		val, err := reader.BoolValue()
		if err != nil {
			t.Errorf("Something went wrong when reading Boolean value. " + err.Error())
		}
		if val == nil {
			ionItem.value = append(ionItem.value, nil)
		} else {
			ionItem.value = append(ionItem.value, *val)
		}
		ionItem.ionType = BoolType

	case IntType:
		val, err := reader.BigIntValue()
		if err != nil {
			t.Errorf("Something went wrong when reading Int value. " + err.Error())
		}
		if val == nil {
			ionItem.value = append(ionItem.value, nil)
		} else {
			ionItem.value = append(ionItem.value, *val)
		}
		ionItem.ionType = IntType

	case FloatType:
		val, err := reader.FloatValue()
		if err != nil {
			t.Errorf("Something went wrong when reading Float value. " + err.Error())
		}
		if val == nil {
			ionItem.value = append(ionItem.value, nil)
		} else {
			ionItem.value = append(ionItem.value, *val)
		}
		ionItem.ionType = FloatType

	case DecimalType:
		val, err := reader.DecimalValue()
		if err != nil {
			t.Errorf("Something went wrong when reading Decimal value. " + err.Error())
		}
		if val == nil {
			ionItem.value = append(ionItem.value, nil)
		} else {
			ionItem.value = append(ionItem.value, val)
		}
		ionItem.ionType = DecimalType

	case TimestampType:
		val, err := reader.TimestampValue()
		if err != nil {
			t.Errorf("Something went wrong when reading Timestamp value. " + err.Error())
		}
		if val == nil {
			ionItem.value = append(ionItem.value, nil)
		} else {
			ionItem.value = append(ionItem.value, *val)
		}
		ionItem.ionType = TimestampType

	case SymbolType:
		val, err := reader.StringValue()
		if err != nil {
			t.Errorf("Something went wrong when reading Symbol value. " + err.Error())
		}
		ionItem.value = append(ionItem.value, val)
		ionItem.ionType = SymbolType

	case StringType:
		val, err := reader.StringValue()
		if err != nil {
			t.Errorf("Something went wrong when reading String value. " + err.Error())
		}
		if val == nil {
			ionItem.value = append(ionItem.value, nil)
		} else {
			ionItem.value = append(ionItem.value, *val)
		}
		ionItem.ionType = StringType

	case ClobType:
		val, err := reader.ByteValue()
		if err != nil {
			t.Errorf("Something went wrong when reading Clob value. " + err.Error())
		}
		ionItem.value = append(ionItem.value, val)
		ionItem.ionType = ClobType

	case BlobType:
		val, err := reader.ByteValue()
		if err != nil {
			t.Errorf("Something went wrong when reading Blob value. " + err.Error())
		}
		ionItem.value = append(ionItem.value, val)
		ionItem.ionType = BlobType

	case SexpType:
		if reader.IsNull() {
			ionItem.value = append(ionItem.value, nil)
			ionItem.ionType = SexpType
			break
		}
		err := reader.StepIn()
		if err != nil {
			t.Fatal(err)
		}
		for reader.Next() {
			ionItem.value = append(ionItem.value, readCurrentValue(t, reader))
		}
		ionItem.ionType = SexpType
		err = reader.StepOut()
		if err != nil {
			t.Fatal(err)
		}

	case ListType:
		if reader.IsNull() {
			ionItem.value = append(ionItem.value, nil)
			ionItem.ionType = ListType
			break
		}
		err := reader.StepIn()
		if err != nil {
			t.Fatal(err)
		}
		for reader.Next() {
			ionItem.value = append(ionItem.value, readCurrentValue(t, reader))
		}
		ionItem.ionType = ListType
		err = reader.StepOut()
		if err != nil {
			t.Fatal(err)
		}

	case StructType:
		if reader.IsNull() {
			ionItem.value = append(ionItem.value, nil)
			ionItem.ionType = StructType
			break
		}
		err := reader.StepIn()
		if err != nil {
			t.Fatal(err)
		}
		for reader.Next() {
			ionItem.value = append(ionItem.value, readCurrentValue(t, reader))
		}
		ionItem.ionType = StructType
		err = reader.StepOut()
		if err != nil {
			t.Fatal(err)
		}
	}

	return ionItem
}

func compareIonItemSlices(this, that []ionItem) (bool, int) {
	if len(this) != len(that) {
		return false, 0
	}

	idx := 0
	for i := 0; i < len(this); i++ {
		idx = i
		if !this[i].equal(that[i]) {
			return false, idx
		}
	}
	return true, idx
}

func getSymbolTable(fileBytes []byte) SymbolTable {
	reader := NewReader(bytes.NewReader(fileBytes))
	reader.Next()
	return reader.SymbolTable()
}<|MERGE_RESOLUTION|>--- conflicted
+++ resolved
@@ -118,11 +118,6 @@
 }
 
 var nonEquivsSkipList = []string{
-<<<<<<< HEAD
-	"decimals.ion",
-=======
-	"floats.ion",
->>>>>>> f0d4e6f2
 	"floatsVsDecimals.ion",
 }
 
