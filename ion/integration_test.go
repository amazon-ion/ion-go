--- conflicted
+++ resolved
@@ -502,19 +502,6 @@
 				if err != nil {
 					t.Errorf("Something went wrong while writing an Int value: " + err.Error())
 				}
-<<<<<<< HEAD
-=======
-			case Uint64:
-				val, err := reader.Uint64Value()
-				if err != nil {
-					t.Errorf("Something went wrong while reading a UInt value: " + err.Error())
-				}
-
-				err = writer.WriteUint(*val)
-				if err != nil {
-					t.Errorf("Something went wrong while writing a UInt value: " + err.Error())
-				}
->>>>>>> f0d4e6f2
 			case BigInt:
 				val, err := reader.BigIntValue()
 				if err != nil {
