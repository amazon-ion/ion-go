--- conflicted
+++ resolved
@@ -55,17 +55,6 @@
 		return cmpDecimals(i.value[0], o.value[0])
 	case TimestampType:
 		return cmpTimestamps(i.value[0], o.value[0])
-<<<<<<< HEAD
-	case StringType:
-		val1 := i.value[0].(*string)
-		val2 := o.value[0].(*string)
-
-		if val1 == nil || val2 == nil {
-			return val1 == nil && val2 == nil
-		}
-		return *val1 == *val2
-=======
->>>>>>> f0d4e6f2
 	case ListType, SexpType:
 		return cmpValueSlices(i.value, o.value)
 	case StructType:
