/*
 * Copyright Amazon.com, Inc. or its affiliates. All Rights Reserved.
 *
 * Licensed under the Apache License, Version 2.0 (the "License").
 * You may not use this file except in compliance with the License.
 * A copy of the License is located at
 *
 *     http://www.apache.org/licenses/LICENSE-2.0
 *
 * or in the "license" file accompanying this file. This file is distributed
 * on an "AS IS" BASIS, WITHOUT WARRANTIES OR CONDITIONS OF ANY KIND, either
 * express or implied. See the License for the specific language governing
 * permissions and limitations under the License.
 */

package ion

import (
	"bufio"
	"bytes"
	"encoding/binary"
	"fmt"
	"io"
	"math"
	"math/big"
	"unicode/utf8"
)

type bss uint8

const (
	bssBeforeValue bss = iota
	bssOnValue
	bssBeforeFieldID
	bssOnFieldID
)

type bitcode uint8

const (
	bitcodeNone bitcode = iota
	bitcodeEOF
	bitcodeBVM
	bitcodeNull
	bitcodeFalse
	bitcodeTrue
	bitcodeInt
	bitcodeNegInt
	bitcodeFloat
	bitcodeDecimal
	bitcodeTimestamp
	bitcodeSymbol
	bitcodeString
	bitcodeClob
	bitcodeBlob
	bitcodeList
	bitcodeSexp
	bitcodeStruct
	bitcodeFieldID
	bitcodeAnnotation
)

func (b bitcode) String() string {
	switch b {
	case bitcodeNone:
		return "none"
	case bitcodeEOF:
		return "eof"
	case bitcodeBVM:
		return "bvm"
	case bitcodeFalse:
		return "false"
	case bitcodeTrue:
		return "true"
	case bitcodeInt:
		return "int"
	case bitcodeNegInt:
		return "negint"
	case bitcodeFloat:
		return "float"
	case bitcodeDecimal:
		return "decimal"
	case bitcodeTimestamp:
		return "timestamp"
	case bitcodeSymbol:
		return "symbol"
	case bitcodeString:
		return "string"
	case bitcodeClob:
		return "clob"
	case bitcodeBlob:
		return "blob"
	case bitcodeList:
		return "list"
	case bitcodeSexp:
		return "sexp"
	case bitcodeStruct:
		return "struct"
	case bitcodeFieldID:
		return "fieldid"
	case bitcodeAnnotation:
		return "annotation"
	default:
		return fmt.Sprintf("<invalid bitcode 0x%2X>", uint8(b))
	}
}

// A bitstream is a low-level parser for binary Ion values.
type bitstream struct {
	in    *bufio.Reader
	pos   uint64
	state bss
	stack bitstack

	code bitcode
	null bool
	len  uint64
}

// Init initializes this stream with the given bufio.Reader.
func (b *bitstream) Init(in *bufio.Reader) {
	b.in = in
}

// InitBytes initializes this stream with the given bytes.
func (b *bitstream) InitBytes(in []byte) {
	b.in = bufio.NewReader(bytes.NewReader(in))
}

// Code returns the type code of the current value.
func (b *bitstream) Code() bitcode {
	return b.code
}

// IsNull returns true if the current value is null.
func (b *bitstream) IsNull() bool {
	return b.null
}

// Pos returns the current position.
func (b *bitstream) Pos() uint64 {
	return b.pos
}

// Len returns the length of the current value.
func (b *bitstream) Len() uint64 {
	return b.len
}

// Next advances the stream to the next value.
func (b *bitstream) Next() error {
	// If we have an unread value, skip over it to get to the next one.
	switch b.state {
	case bssOnValue, bssOnFieldID:
		if err := b.SkipValue(); err != nil {
			return err
		}
	}

	// If we're at the end of the current container, stop and make the user step out.
	if !b.stack.empty() {
		cur := b.stack.peek()
		if b.pos == cur.end {
			b.code = bitcodeEOF
			return nil
		}
	}

	// If it's time to read a field id, do that.
	if b.state == bssBeforeFieldID {
		b.code = bitcodeFieldID
		b.state = bssOnFieldID
		return nil
	}

	// Otherwise it's time to read a value. Read the tag byte.
	c, err := b.read()
	if err != nil {
		return err
	}

	// Found the end of the file.
	if c == -1 {
		b.code = bitcodeEOF
		return nil
	}

	// Parse the tag.
	code, length := parseTag(c)

	// Structs with a length code of 1 are a special case. Their length is always encoded
	// as a VarUInt and their field names appear in ascending symbol ID order.
	if code == bitcodeStruct && length == 1 {
		length, _, err = b.readVarUintLen(b.remaining())
		if err != nil {
			return err
		}
		if length == 0 {
			// Ordered structs must have at least one symbol/value pair.
			return &SyntaxError{"ordered structs cannot be empty", b.pos - 1}
		}
	}

	if code == bitcodeNone {
		return &InvalidTagByteError{byte(c), b.pos - 1}
	}

	b.state = bssOnValue

	if code == bitcodeAnnotation {
		switch length {
		case 0:
			// This value is actually a BVM. It's invalid if we're not at the top level.
			if !b.stack.empty() {
				return &SyntaxError{"invalid BVM in a container", b.pos - 1}
			}
			b.code = bitcodeBVM
			b.len = 3
			return nil

		case 0x0F:
			// No such thing as a null annotation.
			return &InvalidTagByteError{byte(c), b.pos - 1}
		}
	}

	// Booleans are a bit special; the 'length' stores the value.
	if code == bitcodeFalse {
		switch length {
		case 0, 0x0F:
			break
		case 1:
			code = bitcodeTrue
			length = 0
		default:
			// Other forms are invalid.
			return &InvalidTagByteError{byte(c), b.pos - 1}
		}
	}

	if length == 0x0F {
		// This value is actually a null.
		b.code = code
		b.null = true
		return nil
	}

	pos := b.pos
	rem := b.remaining()

	// This value's actual length is encoded as a separate varUint.
	if length == 0x0E {
		var lenlen uint64
		length, lenlen, err = b.readVarUintLen(rem)
		if err != nil {
			return err
		}
		rem -= lenlen
	}

	if length > rem {
		msg := fmt.Sprintf("value overruns its container: %v vs %v", length, rem)
		return &SyntaxError{msg, pos - 1}
	}

	b.code = code
	b.len = length
	return nil
}

// SkipValue skips over the current value.
func (b *bitstream) SkipValue() error {
	switch b.state {
	case bssBeforeFieldID, bssBeforeValue:
		// No current value to skip yet.
		return nil

	case bssOnFieldID:
		if err := b.skipVarUint(); err != nil {
			return err
		}
		b.state = bssBeforeValue

	case bssOnValue:
		if b.len > 0 {
			if err := b.skip(b.len); err != nil {
				return err
			}
		}
		b.state = b.stateAfterValue()

	default:
		panic(fmt.Sprintf("invalid state %v", b.state))
	}

	b.clear()
	return nil
}

// StepIn steps in to a container.
func (b *bitstream) StepIn() {
	switch b.code {
	case bitcodeStruct:
		b.state = bssBeforeFieldID

	case bitcodeList, bitcodeSexp:
		b.state = bssBeforeValue

	default:
		panic(fmt.Sprintf("StepIn called with b.code=%v", b.code))
	}

	b.stack.push(b.code, b.pos+b.len)
	b.clear()
}

// StepOut steps out of a container.
func (b *bitstream) StepOut() error {
	if b.stack.empty() {
		panic("StepOut called at top level")
	}

	cur := b.stack.peek()
	b.stack.pop()

	if cur.end < b.pos {
		panic(fmt.Sprintf("end (%v) greater than b.pos (%v)", cur.end, b.pos))
	}
	diff := cur.end - b.pos

	// Skip over anything left in the container we're stepping out of.
	if diff > 0 {
		if err := b.skip(diff); err != nil {
			return err
		}
	}

	b.state = b.stateAfterValue()
	b.clear()

	return nil
}

// ReadBVM reads a binary version marker, returning its major and minor version.
func (b *bitstream) ReadBVM() (byte, byte, error) {
	if b.code != bitcodeBVM {
		panic("not a BVM")
	}

	major, err := b.read1()
	if err != nil {
		return 0, 0, err
	}

	minor, err := b.read1()
	if err != nil {
		return 0, 0, err
	}

	end, err := b.read1()
	if err != nil {
		return 0, 0, err
	}

	if end != 0xEA {
		msg := fmt.Sprintf("invalid BVM: 0xE0 0x%02X 0x%02X 0x%02X", major, minor, end)
		return 0, 0, &SyntaxError{msg, b.pos - 4}
	}

	b.state = bssBeforeValue
	b.clear()

	return byte(major), byte(minor), nil
}

// ReadFieldID reads a field ID.
func (b *bitstream) ReadFieldID() (uint64, error) {
	if b.code != bitcodeFieldID {
		panic("not a field ID")
	}

	id, err := b.readVarUint()
	if err != nil {
		return 0, err
	}

	b.state = bssBeforeValue
	b.code = bitcodeNone

	return id, nil
}

// ReadAnnotationIDs reads a set of annotation IDs.
func (b *bitstream) ReadAnnotationIDs() ([]uint64, error) {
	if b.code != bitcodeAnnotation {
		panic("not an annotation")
	}

	alen, lenlen, err := b.readVarUintLen(b.len)
	if err != nil {
		return nil, err
	}

	if b.len-lenlen <= alen {
		// The size of the annotations is larger than the remaining free space inside the
		// annotation container.
		return nil, &SyntaxError{"malformed annotation", b.pos - lenlen}
	}

	var as []uint64
	for alen > 0 {
		id, idlen, err := b.readVarUintLen(alen)
		if err != nil {
			return nil, err
		}

		as = append(as, id)
		alen -= idlen
	}

	b.state = bssBeforeValue
	b.clear()

	return as, nil
}

// ReadInt reads an integer value.
func (b *bitstream) ReadInt() (interface{}, error) {
	if b.code != bitcodeInt && b.code != bitcodeNegInt {
		panic("not an integer")
	}

	bs, err := b.readN(b.len)
	if err != nil {
		return "", err
	}

	var ret interface{}
	isZero := false
	switch {
	case b.len == 0:
		// Special case for zero.
		ret = int64(0)
		isZero = true

	case b.len < 8, b.len == 8 && bs[0]&0x80 == 0:
		// It'll fit in an int64.
		i := int64(0)
		for _, b := range bs {
			i <<= 8
			i ^= int64(b)
		}
		isZero = i == 0
		if b.code == bitcodeNegInt {
			i = -i
		}
		ret = i

	default:
		// Need to go big.Int.
		i := new(big.Int).SetBytes(bs)
		isZero = i.BitLen() == 0
		if b.code == bitcodeNegInt {
			i = i.Neg(i)
		}
		ret = i
	}

	// Zero is always stored as positive; negative zero is illegal.
	if isZero && b.code == bitcodeNegInt {
		return 0, &SyntaxError{"Integer zero cannot be negative", b.pos - b.len}
	}

	b.state = b.stateAfterValue()
	b.clear()

	return ret, nil
}

// ReadFloat reads a float value.
func (b *bitstream) ReadFloat() (float64, error) {
	if b.code != bitcodeFloat {
		panic("not a float")
	}

	bs, err := b.readN(b.len)
	if err != nil {
		return 0, err
	}

	var ret float64
	switch len(bs) {
	case 0:
		ret = 0

	case 4:
		ui := binary.BigEndian.Uint32(bs)
		ret = float64(math.Float32frombits(ui))

	case 8:
		ui := binary.BigEndian.Uint64(bs)
		ret = math.Float64frombits(ui)

	default:
		return 0, &SyntaxError{"invalid float size", b.pos - b.len}
	}

	b.state = b.stateAfterValue()
	b.clear()

	return ret, nil
}

// ReadDecimal reads a decimal value.
func (b *bitstream) ReadDecimal() (*Decimal, error) {
	if b.code != bitcodeDecimal {
		panic("not a decimal")
	}

	d, err := b.readDecimal(b.len)
	if err != nil {
		return nil, err
	}

	b.state = b.stateAfterValue()
	b.clear()

	return d, nil
}

// ReadTimestamp reads a timestamp value.
func (b *bitstream) ReadTimestamp() (Timestamp, error) {
	if b.code != bitcodeTimestamp {
		panic("not a timestamp")
	}

	length := b.len

<<<<<<< HEAD
	offset, olen, err := b.readVarIntLen(length)
=======
	offset, osign, olen, err := b.readVarIntLen(length)
>>>>>>> de186c33
	if err != nil {
		return Timestamp{}, err
	}
	length -= olen

	ts := []int{1, 1, 1, 0, 0, 0}
<<<<<<< HEAD
	for i := 0; length > 0 && i < 6; i++ {
=======
	precision := TimestampNoPrecision
	for i := 0; length > 0 && i < 6 && precision < TimestampPrecisionSecond; i++ {
>>>>>>> de186c33
		val, vlen, err := b.readVarUintLen(length)
		if err != nil {
			return Timestamp{}, err
		}
		length -= vlen
		ts[i] = int(val)

<<<<<<< HEAD
		// When i is 3, it means we are setting hour component. A timestamp with
		// hour, must follow by minute. Hence, length cannot be zero at this point.
		if i == 3 && length == 0 {
			return time.Time{},
				&SyntaxError{"Invalid timestamp - Hour cannot be present without minute", b.pos}
		}
	}

	nsecs, overflow, err := b.readNsecs(length)
	if err != nil {
		return time.Time{}, err
	}
=======
		// When i is 3, it means we are setting the hour component. A timestamp with an hour
		// component must also have a minute component. Hence, length cannot be zero at this point.
		if i == 3 {
			if length == 0 {
				return Timestamp{}, &SyntaxError{"Invalid timestamp - Hour cannot be present without minute", b.pos}
			}
		} else {
			// Update precision as we read the timestamp.
			// We don't update precision when i is 3 because there is no Hour precision.
			precision++
		}
	}

	nsecs := 0
	overflow := false
	fractionPrecision := uint8(0)
>>>>>>> de186c33

	// Check the fractional seconds part of the timestamp.
	if length > 0 {
		// First byte indicates number of precision units in fractional seconds.
		fracSecsBytes, err := b.in.Peek(1)
		if err != nil {
			return Timestamp{}, err
		}

		nsecs, overflow, err = b.readNsecs(length)
		if err != nil {
			return Timestamp{}, err
		}

		if nsecs > 0 {
			fractionPrecision = 9

			// Adjust fractionPrecision for each trailing zero.
			// ie. .123456000 should have 6 fractionPrecision instead of 9
			ns := nsecs
			for ns > 0 && (ns%10) == 0 {
				ns /= 10
				fractionPrecision--
			}
			precision = TimestampPrecisionNanosecond
		} else if len(fracSecsBytes) > 0 && fracSecsBytes[0] > 0xC0 && (fracSecsBytes[0]^0xC0) > 0 {
			fractionPrecision = fracSecsBytes[0] ^ 0xC0
			precision = TimestampPrecisionNanosecond
		}
	}

	timestamp, err := tryCreateTimestamp(ts, nsecs, overflow, offset, osign, precision, fractionPrecision)
	if err != nil {
		return Timestamp{}, err
	}

	b.state = b.stateAfterValue()
	b.clear()

	return timestamp, nil
}

// ReadNsecs reads the fraction part of a timestamp and rounds to nanoseconds.
// This function returns the nanoseconds as an int, overflow as a bool, and an error
// if there was a problem executing this function.
func (b *bitstream) readNsecs(length uint64) (int, bool, error) {
	d, err := b.readDecimal(length)
	if err != nil {
		return 0, false, err
	}

	nsec, err := d.ShiftL(9).trunc()
	if err != nil || nsec < 0 || nsec > 999999999 {
		msg := fmt.Sprintf("invalid timestamp fraction: %v", d)
		return 0, false, &SyntaxError{msg, b.pos}
	}

	nsec, err = d.ShiftL(9).round()
	if err != nil {
		msg := fmt.Sprintf("invalid timestamp fraction: %v", d)
		return 0, false, &SyntaxError{msg, b.pos}
	}

	// Overflow to second.
	if nsec == 1000000000 {
		return 0, true, nil
	}

	return int(nsec), false, nil
}

// ReadDecimal reads a decimal value of the given length: an exponent encoded as a
// varInt, followed by an integer coefficient taking up the remaining bytes.
func (b *bitstream) readDecimal(length uint64) (*Decimal, error) {
	exp := int64(0)
	coef := new(big.Int)

<<<<<<< HEAD
	if length > 0 {
		val, vlen, err := b.readVarIntLen(length)
=======
	if len > 0 {
		val, _, vlen, err := b.readVarIntLen(len)
>>>>>>> de186c33
		if err != nil {
			return nil, err
		}

		if val > math.MaxInt32 || val < math.MinInt32 {
			msg := fmt.Sprintf("decimal exponent out of range: %v", val)
			return nil, &SyntaxError{msg, b.pos - vlen}
		}

		exp = val
		length -= vlen
	}

	if length > 0 {
		if err := b.readBigInt(length, coef); err != nil {
			return nil, err
		}
	}

	return NewDecimal(coef, int32(exp)), nil
}

// ReadSymbolID reads a symbol value.
func (b *bitstream) ReadSymbolID() (uint64, error) {
	if b.code != bitcodeSymbol {
		panic("not a symbol")
	}

	if b.len > 8 {
		return 0, &SyntaxError{"symbol id too large", b.pos}
	}

	bs, err := b.readN(b.len)
	if err != nil {
		return 0, err
	}

	b.state = b.stateAfterValue()
	b.clear()

	ret := uint64(0)
	for _, b := range bs {
		ret <<= 8
		ret ^= uint64(b)
	}
	return ret, nil
}

// ReadString reads a string value.
func (b *bitstream) ReadString() (string, error) {
	if b.code != bitcodeString {
		panic("not a string")
	}

	bs, err := b.readN(b.len)
	if err != nil {
		return "", err
	}

	b.state = b.stateAfterValue()
	b.clear()

	if utf8.Valid(bs) {
		return string(bs), nil
	}
	return "", &UnexpectedTokenError{"String value contains non-UTF-8 runes", b.pos}
}

// ReadBytes reads a blob or clob value.
func (b *bitstream) ReadBytes() ([]byte, error) {
	if b.code != bitcodeClob && b.code != bitcodeBlob {
		panic("not a lob")
	}

	var bs []byte
	if b.len > 0 {
		var err error
		bs, err = b.readN(b.len)
		if err != nil {
			return nil, err
		}
	} else {
		// A0 and 90 are special cases, denoting an empty blob and an empty clob respectively, with b.length == 0.
		bs = []byte{}
	}

	b.state = b.stateAfterValue()
	b.clear()

	return bs, nil
}

// Clear clears the current code and length.
func (b *bitstream) clear() {
	b.code = bitcodeNone
	b.null = false
	b.len = 0
}

// ReadBigInt reads a fixed-length integer of the given length and stores
// the value in the given big.Int.
func (b *bitstream) readBigInt(length uint64, ret *big.Int) error {
	bs, err := b.readN(length)
	if err != nil {
		return err
	}

	neg := bs[0]&0x80 != 0
	bs[0] &= 0x7F
	if bs[0] == 0 {
		bs = bs[1:]
	}

	ret.SetBytes(bs)
	if neg {
		ret.Neg(ret)
	}

	return nil
}

// ReadVarUint reads a variable-length-encoded uint.
func (b *bitstream) readVarUint() (uint64, error) {
	val, _, err := b.readVarUintLen(b.remaining())
	return val, err
}

// ReadVarUintLen reads a variable-length-encoded uint of at most max bytes,
// returning the value and its actual length in bytes.
func (b *bitstream) readVarUintLen(max uint64) (uint64, uint64, error) {
	if max > 10 {
		max = 10
	}

	val := uint64(0)
	length := uint64(0)

	for {
		if length >= max {
			return 0, 0, &SyntaxError{"varuint too large", b.pos}
		}

		c, err := b.read1()
		if err != nil {
			return 0, 0, err
		}

		val <<= 7
		val ^= uint64(c & 0x7F)
		length++

		if c&0x80 != 0 {
			return val, length, nil
		}
	}
}

// SkipVarUint skips over a variable-length-encoded uint.
func (b *bitstream) skipVarUint() error {
	_, err := b.skipVarUintLen(b.remaining())
	return err
}

// SkipVarUintLen skips over a variable-length-encoded uint of at most max bytes.
func (b *bitstream) skipVarUintLen(max uint64) (uint64, error) {
	if max > 10 {
		max = 10
	}

	length := uint64(0)
	for {
		if length >= max {
			return 0, &SyntaxError{"varuint too large", b.pos - length}
		}

		c, err := b.read1()
		if err != nil {
			return 0, err
		}

		length++

		if c&0x80 != 0 {
			return length, nil
		}
	}
}

// Remaining returns the number of bytes remaining in the current container.
func (b *bitstream) remaining() uint64 {
	if b.stack.empty() {
		return math.MaxUint64
	}

	end := b.stack.peek().end
	if b.pos > end {
		panic(fmt.Sprintf("pos (%v) > end (%v)", b.pos, end))
	}

	return end - b.pos
}

// ReadVarIntLen reads a variable-length-encoded int of at most max bytes,
// returning the value, the sign, and its actual length in bytes
func (b *bitstream) readVarIntLen(max uint64) (int64, int64, uint64, error) {
	if max == 0 {
		return 0, 0, 0, &SyntaxError{"varint too large", b.pos}
	}
	if max > 10 {
		max = 10
	}

	// Read the first byte, which contains the sign bit.
	c, err := b.read1()
	if err != nil {
		return 0, 0, 0, err
	}

	sign := int64(1)
	if c&0x40 != 0 {
		sign = -1
	}

	val := int64(c & 0x3F)
	length := uint64(1)

	// Check if that was the last (only) byte.
	if c&0x80 != 0 {
<<<<<<< HEAD
		return val * sign, length, nil
	}

	for {
		if length >= max {
			return 0, 0, &SyntaxError{"varint too large", b.pos - length}
=======
		return val * sign, sign, len, nil
	}

	for {
		if len >= max {
			return 0, 0, 0, &SyntaxError{"varint too large", b.pos - len}
>>>>>>> de186c33
		}

		c, err := b.read1()
		if err != nil {
			return 0, 0, 0, err
		}

		val <<= 7
		val ^= int64(c & 0x7F)
		length++

		if c&0x80 != 0 {
<<<<<<< HEAD
			return val * sign, length, nil
=======
			return val * sign, sign, len, nil
>>>>>>> de186c33
		}
	}
}

// StateAfterValue returns the state this stream is in after reading a value.
func (b *bitstream) stateAfterValue() bss {
	if b.stack.peek().code == bitcodeStruct {
		return bssBeforeFieldID
	}
	return bssBeforeValue
}

var bitcodes = []bitcode{
	bitcodeNull,       // 0x00
	bitcodeFalse,      // 0x10
	bitcodeInt,        // 0x20
	bitcodeNegInt,     // 0x30
	bitcodeFloat,      // 0x40
	bitcodeDecimal,    // 0x50
	bitcodeTimestamp,  // 0x60
	bitcodeSymbol,     // 0x70
	bitcodeString,     // 0x80
	bitcodeClob,       // 0x90
	bitcodeBlob,       // 0xA0
	bitcodeList,       // 0xB0
	bitcodeSexp,       // 0xC0
	bitcodeStruct,     // 0xD0
	bitcodeAnnotation, // 0xE0
}

// ParseTag parses a tag byte into a type code and a length.
func parseTag(c int) (bitcode, uint64) {
	high := (c >> 4) & 0x0F
	low := c & 0x0F

	code := bitcodeNone
	if high < len(bitcodes) {
		code = bitcodes[high]
	}

	return code, uint64(low)
}

// ReadN reads the next n bytes of input from the underlying stream.
func (b *bitstream) readN(n uint64) ([]byte, error) {
	if n == 0 {
		return nil, nil
	}

	bs := make([]byte, n)
	actual, err := io.ReadFull(b.in, bs)
	b.pos += uint64(actual)

	if err == io.EOF || err == io.ErrUnexpectedEOF {
		return nil, &UnexpectedEOFError{b.pos}
	}
	if err != nil {
		return nil, &IOError{err}
	}

	return bs, nil
}

// Read1 reads the next byte of input from the underlying stream, returning
// an UnexpectedEOFError if it's an EOF.
func (b *bitstream) read1() (int, error) {
	c, err := b.read()
	if err != nil {
		return 0, err
	}
	if c == -1 {
		return 0, &UnexpectedEOFError{b.pos}
	}
	return c, nil
}

// Read reads the next byte of input from the underlying stream. It returns
// -1 instead of io.EOF if we've hit the end of the stream, because I find
// that easier to reason about.
func (b *bitstream) read() (int, error) {
	c, err := b.in.ReadByte()
	b.pos++

	if err == io.EOF {
		return -1, nil
	}
	if err != nil {
		return 0, &IOError{err}
	}

	return int(c), nil
}

// Skip skips n bytes of input from the underlying stream.
func (b *bitstream) skip(n uint64) error {
	actual, err := b.in.Discard(int(n))
	b.pos += uint64(actual)

	if err == io.EOF {
		return nil
	}
	if err != nil {
		return &IOError{err}
	}

	return nil
}

// A bitnode represents a container value, including its type code and
// the offset at which it (supposedly) ends.
type bitnode struct {
	code bitcode
	end  uint64
}

// A stack of bitnodes representing container values that we're currently
// stepped in to.
type bitstack struct {
	arr []bitnode
}

// Empty returns true if this bitstack is empty.
func (b *bitstack) empty() bool {
	return len(b.arr) == 0
}

// Peek peeks at the top bitnode on the stack.
func (b *bitstack) peek() bitnode {
	if len(b.arr) == 0 {
		return bitnode{}
	}
	return b.arr[len(b.arr)-1]
}

// Push pushes a bitnode onto the stack.
func (b *bitstack) push(code bitcode, end uint64) {
	b.arr = append(b.arr, bitnode{code, end})
}

// Pop pops a bitnode from the stack.
func (b *bitstack) pop() {
	if len(b.arr) == 0 {
		panic("pop called on empty bitstack")
	}
	b.arr = b.arr[:len(b.arr)-1]
}<|MERGE_RESOLUTION|>--- conflicted
+++ resolved
@@ -536,23 +536,15 @@
 
 	length := b.len
 
-<<<<<<< HEAD
-	offset, olen, err := b.readVarIntLen(length)
-=======
 	offset, osign, olen, err := b.readVarIntLen(length)
->>>>>>> de186c33
 	if err != nil {
 		return Timestamp{}, err
 	}
 	length -= olen
 
 	ts := []int{1, 1, 1, 0, 0, 0}
-<<<<<<< HEAD
-	for i := 0; length > 0 && i < 6; i++ {
-=======
 	precision := TimestampNoPrecision
 	for i := 0; length > 0 && i < 6 && precision < TimestampPrecisionSecond; i++ {
->>>>>>> de186c33
 		val, vlen, err := b.readVarUintLen(length)
 		if err != nil {
 			return Timestamp{}, err
@@ -560,20 +552,6 @@
 		length -= vlen
 		ts[i] = int(val)
 
-<<<<<<< HEAD
-		// When i is 3, it means we are setting hour component. A timestamp with
-		// hour, must follow by minute. Hence, length cannot be zero at this point.
-		if i == 3 && length == 0 {
-			return time.Time{},
-				&SyntaxError{"Invalid timestamp - Hour cannot be present without minute", b.pos}
-		}
-	}
-
-	nsecs, overflow, err := b.readNsecs(length)
-	if err != nil {
-		return time.Time{}, err
-	}
-=======
 		// When i is 3, it means we are setting the hour component. A timestamp with an hour
 		// component must also have a minute component. Hence, length cannot be zero at this point.
 		if i == 3 {
@@ -590,7 +568,6 @@
 	nsecs := 0
 	overflow := false
 	fractionPrecision := uint8(0)
->>>>>>> de186c33
 
 	// Check the fractional seconds part of the timestamp.
 	if length > 0 {
@@ -668,13 +645,8 @@
 	exp := int64(0)
 	coef := new(big.Int)
 
-<<<<<<< HEAD
 	if length > 0 {
-		val, vlen, err := b.readVarIntLen(length)
-=======
-	if len > 0 {
-		val, _, vlen, err := b.readVarIntLen(len)
->>>>>>> de186c33
+		val, _, vlen, err := b.readVarIntLen(length)
 		if err != nil {
 			return nil, err
 		}
@@ -903,21 +875,12 @@
 
 	// Check if that was the last (only) byte.
 	if c&0x80 != 0 {
-<<<<<<< HEAD
-		return val * sign, length, nil
+		return val * sign, sign, len, nil
 	}
 
 	for {
 		if length >= max {
-			return 0, 0, &SyntaxError{"varint too large", b.pos - length}
-=======
-		return val * sign, sign, len, nil
-	}
-
-	for {
-		if len >= max {
-			return 0, 0, 0, &SyntaxError{"varint too large", b.pos - len}
->>>>>>> de186c33
+			return 0, 0, 0, &SyntaxError{"varint too large", b.pos - length}
 		}
 
 		c, err := b.read1()
@@ -930,11 +893,7 @@
 		length++
 
 		if c&0x80 != 0 {
-<<<<<<< HEAD
-			return val * sign, length, nil
-=======
-			return val * sign, sign, len, nil
->>>>>>> de186c33
+			return val * sign, sign, length, nil
 		}
 	}
 }
