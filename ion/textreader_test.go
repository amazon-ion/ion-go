--- conflicted
+++ resolved
@@ -101,23 +101,8 @@
 				}`
 
 	r := NewReaderString(ionText)
-<<<<<<< HEAD
 	assert.True(t, r.Next())
 	assert.NoError(t, r.StepIn())
-	_nextF(t, r, nil, SymbolToken{Text: nil, LocalSID: 0}, false, false)
-	_nextF(t, r, newString("$4"), SymbolToken{Text: newString("$4"), LocalSID: SymbolIDUnknown}, false, false)
-	_nextF(t, r, newString("name"), SymbolToken{Text: newString("name"), LocalSID: 4}, false, false)
-	_nextF(t, r, newString("foo"), SymbolToken{Text: newString("foo"), LocalSID: 10}, false, false)
-	_nextF(t, r, newString("foo"), SymbolToken{Text: newString("foo"), LocalSID: 10}, false, false)
-	_nextF(t, r, newString("bar"), SymbolToken{Text: newString("bar"), LocalSID: SymbolIDUnknown}, false, false)
-	_nextF(t, r, newString("$ion"), SymbolToken{Text: newString("$ion"), LocalSID: 1}, false, false)
-	_nextF(t, r, nil, SymbolToken{}, true, true)
-=======
-	r.Next()
-	err := r.StepIn()
-	if err != nil {
-		t.Errorf("stepIn returned err: %v", err.Error())
-	}
 	_nextF(t, r, &SymbolToken{Text: nil, LocalSID: 0}, false, false)
 	_nextF(t, r, &SymbolToken{Text: newString("$4"), LocalSID: SymbolIDUnknown}, false, false)
 	_nextF(t, r, &SymbolToken{Text: newString("name"), LocalSID: 4}, false, false)
@@ -134,13 +119,9 @@
 				}`
 
 	r := NewReaderString(ionText)
-	r.Next()
-	err := r.StepIn()
-	if err != nil {
-		t.Errorf("stepIn returned err: %v", err.Error())
-	}
+	assert.True(t, r.Next())
+	assert.NoError(t, r.StepIn())
 	_nextF(t, r, &SymbolToken{}, true, true)
->>>>>>> 44c01469
 }
 
 func TestIgnoreValues(t *testing.T) {
@@ -422,17 +403,8 @@
 	testInt := func(str string, eval int) {
 		test(str, func(t *testing.T, r Reader) {
 			val, err := r.IntValue()
-<<<<<<< HEAD
 			require.NoError(t, err)
-			assert.Equal(t, eval, val)
-=======
-			if err != nil {
-				t.Fatal(err)
-			}
-			if *val != eval {
-				t.Errorf("expected %v, got %v", eval, *val)
-			}
->>>>>>> 44c01469
+			assert.Equal(t, eval, *val)
 		})
 	}
 
@@ -447,17 +419,8 @@
 	testInt64 := func(str string, eval int64) {
 		test(str, func(t *testing.T, r Reader) {
 			val, err := r.Int64Value()
-<<<<<<< HEAD
 			require.NoError(t, err)
-			assert.Equal(t, eval, val)
-=======
-			if err != nil {
-				t.Fatal(err)
-			}
-			if *val != eval {
-				t.Errorf("expected %v, got %v", eval, *val)
-			}
->>>>>>> 44c01469
+			assert.Equal(t, eval, *val)
 		})
 	}
 
@@ -616,17 +579,8 @@
 	assert.Equal(t, Int32, size)
 
 	val, err := r.IntValue()
-<<<<<<< HEAD
-	require.NoError(t, err)
-	assert.Equal(t, eval, val)
-=======
-	if err != nil {
-		t.Fatal(err)
-	}
-	if *val != eval {
-		t.Errorf("expected %v, got %v", eval, *val)
-	}
->>>>>>> 44c01469
+	require.NoError(t, err)
+	assert.Equal(t, eval, *val)
 }
 
 func _int64(t *testing.T, r Reader, eval int64) {
@@ -642,34 +596,8 @@
 	assert.Equal(t, Int64, size)
 
 	val, err := r.Int64Value()
-<<<<<<< HEAD
-	require.NoError(t, err)
-	assert.Equal(t, eval, val)
-}
-
-func _uint(t *testing.T, r Reader, eval uint64) {
-	_uintAF(t, r, nil, nil, eval)
-}
-
-func _uintAF(t *testing.T, r Reader, efn *string, etas []string, eval uint64) {
-	_nextAF(t, r, IntType, efn, etas)
-	require.False(t, r.IsNull(), "expected %v, got null.int", eval)
-
-	size, err := r.IntSize()
-	require.NoError(t, err)
-	assert.Equal(t, Uint64, size)
-
-	val, err := r.Uint64Value()
-	require.NoError(t, err)
-	assert.Equal(t, eval, val)
-=======
-	if err != nil {
-		t.Fatal(err)
-	}
-	if *val != eval {
-		t.Errorf("expected %v, got %v", eval, *val)
-	}
->>>>>>> 44c01469
+	require.NoError(t, err)
+	assert.Equal(t, eval, *val)
 }
 
 func _bigInt(t *testing.T, r Reader, eval *big.Int) {
@@ -701,17 +629,9 @@
 	require.NoError(t, err)
 
 	if math.IsNaN(eval) {
-<<<<<<< HEAD
-		assert.True(t, math.IsNaN(val), "expected %v, got %v", eval, val)
+		assert.True(t, math.IsNaN(*val), "expected %v, got %v", eval, val)
 	} else {
-		assert.Equal(t, eval, val)
-=======
-		if !math.IsNaN(*val) {
-			t.Errorf("expected %v, got %v", eval, *val)
-		}
-	} else if eval != *val {
-		t.Errorf("expected %v, got %v", eval, *val)
->>>>>>> 44c01469
+		assert.Equal(t, eval, *val)
 	}
 }
 
@@ -740,13 +660,7 @@
 	val, err := r.TimestampValue()
 	require.NoError(t, err)
 
-<<<<<<< HEAD
-	assert.True(t, val.Equal(eval), "expected %v, got %v", eval, val)
-=======
-	if !eval.Equal(*val) {
-		t.Errorf("expected %v, got %v", eval, *val)
-	}
->>>>>>> 44c01469
+	assert.True(t, eval.Equal(*val), "expected %v, got %v", eval, val)
 }
 
 func _string(t *testing.T, r Reader, eval *string) {
@@ -781,7 +695,6 @@
 		r.Next()
 	}
 
-<<<<<<< HEAD
 	require.False(t, r.IsNull(), "expected %v, got null.symbol", eval)
 
 	val, err := r.StringValue()
@@ -793,34 +706,14 @@
 			assert.Equal(t, eval, val)
 		} else {
 			assert.Equal(t, *eval, *val)
-=======
-	if evalSt != nil {
-		if r.IsNull() {
-			t.Fatalf("expected %v, got null.symbol", evalSt.Text)
->>>>>>> 44c01469
 		}
 	}
 	symbolVal, err := r.SymbolValue()
 	if isSymbolValueError {
 		assert.Error(t, err)
 	} else {
-<<<<<<< HEAD
 		require.NoError(t, err)
 		assert.True(t, symbolVal.Equal(&evalSt), "expected %v, got %v", &evalSt, symbolVal)
-=======
-		if err != nil {
-			t.Fatal(err)
-		}
-		if evalSt != nil {
-			if !symbolVal.Equal(evalSt) {
-				t.Errorf("expected %v, got %v", &evalSt, symbolVal)
-			}
-		} else {
-			if symbolVal != nil {
-				t.Errorf("expected %v, got %v", evalSt, symbolVal)
-			}
-		}
->>>>>>> 44c01469
 	}
 }
 
@@ -833,17 +726,8 @@
 	require.False(t, r.IsNull(), "expected %v, got null.bool", eval)
 
 	val, err := r.BoolValue()
-<<<<<<< HEAD
-	require.NoError(t, err)
-	assert.Equal(t, eval, val, "expected %v, got %v", eval, val)
-=======
-	if err != nil {
-		t.Fatal(err)
-	}
-	if *val != eval {
-		t.Errorf("expected %v, got %v", eval, *val)
-	}
->>>>>>> 44c01469
+	require.NoError(t, err)
+	assert.Equal(t, eval, *val, "expected %v, got %v", eval, val)
 }
 
 func _clob(t *testing.T, r Reader, eval []byte) {
@@ -885,42 +769,24 @@
 	_nextAF(t, r, et, nil, nil)
 }
 
-<<<<<<< HEAD
-func _nextAF(t *testing.T, r Reader, et Type, efn *string, etas []string) {
+func _nextAF(t *testing.T, r Reader, et Type, efn *SymbolToken, etas []SymbolToken) {
 	require.True(t, r.Next(), "r.Next() failed with error: %v", r.Err())
 	require.Equal(t, et, r.Type())
-
-	fn := r.FieldName()
-	if efn != nil && fn != nil {
-		assert.Equal(t, *efn, *fn)
-=======
-func _nextAF(t *testing.T, r Reader, et Type, efn *SymbolToken, etas []SymbolToken) {
-	if !r.Next() {
-		t.Fatal(r.Err())
-	}
-	if r.Type() != et {
-		t.Fatalf("expected %v, got %v", et, r.Type())
-	}
 
 	fn, err := r.FieldName()
 	if err != nil {
 		t.Errorf("fieldname returned error: %v", err.Error())
 	}
 
-	if efn != nil && fn != nil && !efn.Equal(fn) {
-		t.Errorf("expected fieldname=%v, got %v", *efn, *fn)
+	if efn != nil && fn != nil {
+		assert.True(t, efn.Equal(fn), "expected fieldname=%v, got %v", *efn, *fn)
 	}
 
 	annotations, err := r.Annotations()
-	if err != nil {
-		t.Errorf("annotations returned error: %v", err.Error())
-
-	}
-
-	if !_symbolTokenEquals(etas, annotations) {
-		t.Errorf("expected type annotations=%v, got %v", etas, annotations)
->>>>>>> 44c01469
-	}
+	assert.NoError(t, err)
+
+	assert.True(t, _symbolTokenEquals(etas, annotations), "expected type annotations=%v, got %v", etas, annotations)
+
 	assert.True(t, _strequals(etas, r.Annotations()), "expected type annotations=%v, got %v", etas, r.Annotations())
 }
 
@@ -929,29 +795,12 @@
 		t.Fatal(r.Err())
 	}
 
-<<<<<<< HEAD
-	fn := r.FieldName()
-	if efn != nil && fn != nil {
-		assert.Equal(t, *efn, *fn)
-	}
-
-	fns, err := r.FieldNameSymbol()
-	if isFieldNameSymbolError {
+	annotations, err := r.Annotations()
+
+	if isAnnotationError {
 		require.Error(t, err)
 	} else {
-		assert.NoError(t, err)
-		assert.True(t, efns.Equal(fns), "expected fieldnamesymbol=%v, got %v", efns, fns)
-=======
-	annotations, err := r.Annotations()
-
-	if isAnnotationError {
-		if err == nil {
-			t.Fatal("fieldName did not return an error")
-		}
-	} else {
-		if !_symbolTokenEquals(etas, annotations) {
-			t.Errorf("expected type annotations=%v, got %v", etas, annotations)
-		}
+		assert.True(t, _symbolTokenEquals(etas, annotations), "expected type annotations=%v, got %v", etas, annotations)
 	}
 }
 
@@ -979,7 +828,6 @@
 				t.Errorf("expected fieldnamesymbol=%v, got %v", efns, fn)
 			}
 		}
->>>>>>> 44c01469
 	}
 }
 
