--- conflicted
+++ resolved
@@ -678,36 +678,6 @@
 	}
 }
 
-<<<<<<< HEAD
-=======
-func _uint(t *testing.T, r Reader, eval uint64) {
-	_uintAF(t, r, nil, nil, eval)
-}
-
-func _uintAF(t *testing.T, r Reader, efn *SymbolToken, etas []SymbolToken, eval uint64) {
-	_nextAF(t, r, IntType, efn, etas)
-	if r.IsNull() {
-		t.Fatalf("expected %v, got null.int", eval)
-	}
-
-	size, err := r.IntSize()
-	if err != nil {
-		t.Fatal(err)
-	}
-	if size != Uint64 {
-		t.Errorf("expected size=Uint, got %v", size)
-	}
-
-	val, err := r.Uint64Value()
-	if err != nil {
-		t.Fatal(err)
-	}
-	if *val != eval {
-		t.Errorf("expected %v, got %v", eval, *val)
-	}
-}
-
->>>>>>> 12188527
 func _bigInt(t *testing.T, r Reader, eval *big.Int) {
 	_bigIntAF(t, r, nil, nil, eval)
 }
