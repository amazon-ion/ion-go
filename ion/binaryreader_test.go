/*
 * Copyright Amazon.com, Inc. or its affiliates. All Rights Reserved.
 *
 * Licensed under the Apache License, Version 2.0 (the "License").
 * You may not use this file except in compliance with the License.
 * A copy of the License is located at
 *
 *     http://www.apache.org/licenses/LICENSE-2.0
 *
 * or in the "license" file accompanying this file. This file is distributed
 * on an "AS IS" BASIS, WITHOUT WARRANTIES OR CONDITIONS OF ANY KIND, either
 * express or implied. See the License for the specific language governing
 * permissions and limitations under the License.
 */

package ion

import (
	"math"
	"math/big"
	"testing"
	"time"

	"github.com/stretchr/testify/assert"
	"github.com/stretchr/testify/require"
)

func TestReadBadBVMs(t *testing.T) {
	t.Run("E00200E9", func(t *testing.T) {
		// Need a good first one or we'll get sent to the text reader.
		r := NewReaderBytes([]byte{0xE0, 0x01, 0x00, 0xEA, 0xE0, 0x02, 0x00, 0xE9})
		assert.False(t, r.Next())
		require.Error(t, r.Err())
	})

	t.Run("E00200EA", func(t *testing.T) {
		r := NewReaderBytes([]byte{0xE0, 0x02, 0x00, 0xEA})
		assert.False(t, r.Next())
		require.Error(t, r.Err())

		uve, ok := r.Err().(*UnsupportedVersionError)
		require.True(t, ok, "err is not an UnsupportedVersionError")
		assert.Equal(t, 2, uve.Major)
		assert.Equal(t, 0, uve.Minor)
	})
}

func TestReadNullLST(t *testing.T) {
	ion := []byte{
		0xE0, 0x01, 0x00, 0xEA,
		0xE4, 0x82, 0x83, 0x87, 0xDF,
		0x71, 0x09,
	}
	r := NewReaderBytes(ion)
	_symbol(t, r, SymbolToken{Text: newString("$ion_shared_symbol_table"), LocalSID: 9})
	_eof(t, r)
}

func TestReadEmptyLST(t *testing.T) {
	ion := []byte{
		0xE0, 0x01, 0x00, 0xEA,
		0xE4, 0x82, 0x83, 0x87, 0xD0,
		0x71, 0x09,
	}
	r := NewReaderBytes(ion)
	_symbol(t, r, SymbolToken{Text: newString("$ion_shared_symbol_table"), LocalSID: 9})
	_eof(t, r)
}

func TestReadBadLST(t *testing.T) {
	ion := []byte{
		0xE0, 0x01, 0x00, 0xEA,
		0xE3, 0x81, 0x83, 0xD9,
		0x86, 0xB7, 0xD6, // imports:[{
		0x84, 0x81, 'a', // name: "a",
		0x85, 0x21, 0x01, // version: 1}]}
		0x0F, // null
	}
	r := NewReaderBytes(ion)
	require.False(t, r.Next())
	require.Error(t, r.Err())
}

func TestReadBinaryLST(t *testing.T) {
	r := readBinary([]byte{0x0F})
	_next(t, r, NullType)

	lst := r.SymbolTable()
	require.NotNil(t, lst)

	assert.Equal(t, uint64(112), lst.MaxID())

	_, ok := lst.FindByID(109)
	assert.False(t, ok, "found a symbol for $109")

	sym, ok := lst.FindByID(111)
	require.True(t, ok, "no symbol defined for $111")
	assert.Equal(t, "bar", sym, "expected $111=bar, got %v", sym)

	sym, ok = lst.FindByID(112)
	require.True(t, ok, "no symbol defined for $112")
	assert.Equal(t, "", sym, "expected $112='', got %v", sym)

	id, ok := lst.FindByName("foo")
	require.True(t, ok, "no id defined for foo")
	assert.Equal(t, uint64(110), id, "expected foo=$110, got $%v", id)

	_, ok = lst.FindByID(113)
	assert.False(t, ok, "found a symbol for $113")

	_, ok = lst.FindByName("bogus")
	assert.False(t, ok, "found a symbol for bogus")
}

func TestReadBinaryStructs(t *testing.T) {
	r := readBinary([]byte{
		0xDF,                   // null.struct
		0xD0,                   // {}
		0xEA, 0x81, 0xEE, 0xD7, // foo::{
		0x84, 0xE3, 0x81, 0xEF, 0xD0, // name:bar::{},
		0x88, 0x20, // max_id:0},
		0xD3, 0xF0, 0x21, 0x0F, // {"":15},
	})

	_null(t, r, StructType)
	_struct(t, r, func(t *testing.T, r Reader) {
		_eof(t, r)
	})
	_structAF(t, r, nil, []SymbolToken{SymbolToken{Text: newString("foo"), LocalSID: SymbolIDUnknown}}, func(t *testing.T, r Reader) {
		_structAF(t, r, &SymbolToken{Text: newString("name"), LocalSID: 4}, []SymbolToken{SymbolToken{Text: newString("bar"), LocalSID: SymbolIDUnknown}}, func(t *testing.T, r Reader) {
			_eof(t, r)
		})
		_intAF(t, r, &SymbolToken{Text: newString("max_id"), LocalSID: 8}, nil, 0)
	})
	_structAF(t, r, nil, nil, func(t *testing.T, r Reader) {
		_intAF(t, r, &SymbolToken{Text: newString(""), LocalSID: SymbolIDUnknown}, nil, 15)
	})
	_eof(t, r)
}

func TestReadBinarySexps(t *testing.T) {
	r := readBinary([]byte{
		0xCF,
		0xC3, 0xC1, 0xC0, 0xC0,
	})

	_null(t, r, SexpType)
	_sexp(t, r, func(t *testing.T, r Reader) {
		_sexp(t, r, func(t *testing.T, r Reader) {
			_sexp(t, r, func(t *testing.T, r Reader) {
				_eof(t, r)
			})
		})
		_sexp(t, r, func(t *testing.T, r Reader) {
			_eof(t, r)
		})
		_eof(t, r)
	})
	_eof(t, r)
}

func TestReadBinaryLists(t *testing.T) {
	r := readBinary([]byte{
		0xBF,
		0xB3, 0xB1, 0xB0, 0xB0,
	})

	_null(t, r, ListType)
	_list(t, r, func(t *testing.T, r Reader) {
		_list(t, r, func(t *testing.T, r Reader) {
			_list(t, r, func(t *testing.T, r Reader) {
				_eof(t, r)
			})
		})
		_list(t, r, func(t *testing.T, r Reader) {
			_eof(t, r)
		})
		_eof(t, r)
	})
	_eof(t, r)
}

func TestReadBinaryBlobs(t *testing.T) {
	r := readBinary([]byte{
		0xAF,
		0xA0,
		0xA1, 'a',
		0xAE, 0x96,
		'h', 'e', 'l', 'l', 'o', ' ', 'w', 'o', 'r', 'l', 'd', ' ', 'b', 'u', 't',
		' ', 'l', 'o', 'n', 'g', 'e', 'r',
	})

	_null(t, r, BlobType)
	_blob(t, r, []byte(""))
	_blob(t, r, []byte("a"))
	_blob(t, r, []byte("hello world but longer"))
	_eof(t, r)
}

func TestReadBinaryClobs(t *testing.T) {
	r := readBinary([]byte{
		0x9F,
		0x90,      // {{}}
		0x91, 'a', // {{a}}
		0x9E, 0x96,
		'h', 'e', 'l', 'l', 'o', ' ', 'w', 'o', 'r', 'l', 'd', ' ', 'b', 'u', 't',
		' ', 'l', 'o', 'n', 'g', 'e', 'r',
	})

	_null(t, r, ClobType)
	_clob(t, r, []byte(""))
	_clob(t, r, []byte("a"))
	_clob(t, r, []byte("hello world but longer"))
	_eof(t, r)
}

func TestReadBinaryStrings(t *testing.T) {
	r := readBinary([]byte{
		0x8F,
		0x80,      // ""
		0x81, 'a', // "a"
		0x8E, 0x96,
		'h', 'e', 'l', 'l', 'o', ' ', 'w', 'o', 'r', 'l', 'd', ' ', 'b', 'u', 't',
		' ', 'l', 'o', 'n', 'g', 'e', 'r',
	})

	_null(t, r, StringType)
	_string(t, r, newString(""))
	_string(t, r, newString("a"))
	_string(t, r, newString("hello world but longer"))
	_eof(t, r)
}

func TestReadBinaryFieldNames(t *testing.T) {
	r := readBinary([]byte{
		0xDE, 0x8F, // {
		0x80, 0x21, 0x01, // $0: 1
		0x81, 0x21, 0x01, // $ion: 1
		0xEE, 0x21, 0x01, // foo: 1
		0xEF, 0x21, 0x01, // bar: 1
		0xF1, 0x21, 0x01, // $113: 1
		// }
	})
	r.Next()
<<<<<<< HEAD
	require.NoError(t, r.StepIn())
	_nextF(t, r, nil, SymbolToken{Text: nil, LocalSID: 0}, false, false)
	_nextF(t, r, newString("$ion"), SymbolToken{Text: newString("$ion"), LocalSID: 1}, false, false)
	_nextF(t, r, newString("foo"), SymbolToken{Text: newString("foo"), LocalSID: 110}, false, false)
	_nextF(t, r, newString("bar"), SymbolToken{Text: newString("bar"), LocalSID: 111}, false, false)
	_nextF(t, r, nil, SymbolToken{}, true, true)
=======
	r.StepIn()
	_nextF(t, r, &SymbolToken{Text: nil, LocalSID: 0}, false, false)
	_nextF(t, r, &SymbolToken{Text: newString("$ion"), LocalSID: 1}, false, false)
	_nextF(t, r, &SymbolToken{Text: newString("foo"), LocalSID: 110}, false, false)
	_nextF(t, r, &SymbolToken{Text: newString("bar"), LocalSID: 111}, false, false)
	_nextF(t, r, &SymbolToken{}, true, true)
}

func TestReadBinaryNullFieldName(t *testing.T) {
	r := readBinary([]byte{
		0xDE, 0x8F, // {
		0x7F, 0x21, 0x01, // null.symbol: 1
		// }
	})
	r.Next()
	r.StepIn()
	_nextF(t, r, &SymbolToken{}, true, true)
>>>>>>> 44c01469
}

func TestReadBinarySymbols(t *testing.T) {
	r := readBinary([]byte{
		0x71, 0x00, // $0
		0x71, 0x01, // $ion
		0x71, 0x6E, // foo
		0x71, 0x6F, // bar
		0x7F,       // null.symbol
		0x71, 0x71, // $113
	})
	_symbolAF(t, r, nil, nil, &SymbolToken{Text: nil, LocalSID: 0}, false, false)
	_symbol(t, r, SymbolToken{Text: newString("$ion"), LocalSID: 1})
	_symbol(t, r, SymbolToken{Text: newString("foo"), LocalSID: 110})
	_symbol(t, r, SymbolToken{Text: newString("bar"), LocalSID: 111})
	_symbolAF(t, r, nil, nil, nil, false, false)
	_symbolAF(t, r, nil, nil, &SymbolToken{}, true, true)
}

func TestReadBinaryAnnotations(t *testing.T) {
	r := readBinary([]byte{
		0xE3, 0x81, 0x80, 0x0F, // $0::null
		0xE3, 0x81, 0x81, 0x0F, // $ion::null
		0xE3, 0x81, 0xEE, 0x0F, // foo::null
		0xE3, 0x81, 0xEF, 0x0F, // bar::null
		0xE3, 0x81, 0xF1, 0x0F, // $113::null
	})

	_nextA(t, r, []SymbolToken{SymbolToken{Text: nil, LocalSID: 0}}, false, false)
	_nextA(t, r, []SymbolToken{SymbolToken{Text: newString("$ion"), LocalSID: 1}}, false, false)
	_nextA(t, r, []SymbolToken{SymbolToken{Text: newString("foo"), LocalSID: 110}}, false, false)
	_nextA(t, r, []SymbolToken{SymbolToken{Text: newString("bar"), LocalSID: 111}}, false, false)
	_nextA(t, r, nil, true, true)
}

func TestReadBinaryTimestamps(t *testing.T) {
	r := readBinary([]byte{
		0x6F,
		0x62, 0x80, 0x81, // 0001T
		0x63, 0x80, 0x81, 0x81, // 0001-01T
		0x64, 0x80, 0x81, 0x81, 0x81, // 0001-01-01T
		0x66, 0x80, 0x81, 0x81, 0x81, 0x80, 0x80, // 0001-01-01T00:00Z
		0x67, 0x80, 0x81, 0x81, 0x81, 0x80, 0x80, 0x80, // 0001-01-01T00:00:00Z
		0x6E, 0x8E, // 0x0E-bit timestamp
		0x04, 0xD8, // offset: +600 minutes (+10:00)
		0x0F, 0xE3, // year:   2019
		0x88,                   // month:  8
		0x84,                   // day:    4
		0x88,                   // hour:   8 utc (18 local)
		0x8F,                   // minute: 15
		0xAB,                   // second: 43
		0xC9,                   // exp:    -9
		0x33, 0x77, 0xDF, 0x70, // nsec:   863494000
	})

	_null(t, r, TimestampType)

	_timestamp(t, r, NewDateTimestamp(time.Time{}, TimestampPrecisionYear))
	_timestamp(t, r, NewDateTimestamp(time.Time{}, TimestampPrecisionMonth))
	_timestamp(t, r, NewDateTimestamp(time.Time{}, TimestampPrecisionDay))
	_timestamp(t, r, NewTimestamp(time.Time{}, TimestampPrecisionMinute, TimezoneUTC))
	_timestamp(t, r, NewTimestamp(time.Time{}, TimestampPrecisionSecond, TimezoneUTC))

	nowish, _ := NewTimestampFromStr("2019-08-04T18:15:43.863494000+10:00", TimestampPrecisionNanosecond, TimezoneLocal)
	_timestamp(t, r, nowish)
	_eof(t, r)
}

func TestReadBinaryDecimals(t *testing.T) {
	r := readBinary([]byte{
		0x50,       // 0.
		0x5F,       // null.decimal
		0x51, 0xC3, // 0.000, aka 0 x 10^-3
		0x53, 0xC3, 0x03, 0xE8, // 1.000, aka 1000 x 10^-3
		0x53, 0xC3, 0x83, 0xE8, // -1.000, aka -1000 x 10^-3
		0x53, 0x00, 0xE4, 0x01, // 1d100, aka 1 * 10^100
		0x53, 0x00, 0xE4, 0x81, // -1d100, aka -1 * 10^100
	})

	_decimal(t, r, MustParseDecimal("0."))
	_null(t, r, DecimalType)
	_decimal(t, r, MustParseDecimal("0.000"))
	_decimal(t, r, MustParseDecimal("1.000"))
	_decimal(t, r, MustParseDecimal("-1.000"))
	_decimal(t, r, MustParseDecimal("1d100"))
	_decimal(t, r, MustParseDecimal("-1d100"))
	_eof(t, r)
}

func TestReadBinaryFloats(t *testing.T) {
	r := readBinary([]byte{
		0x40,                         // 0
		0x4F,                         // null.float
		0x44, 0x7F, 0x7F, 0xFF, 0xFF, // MaxFloat32
		0x44, 0xFF, 0x7F, 0xFF, 0xFF, // -MaxFloat32
		0x48, 0x7F, 0xEF, 0xFF, 0xFF, 0xFF, 0xFF, 0xFF, 0xFF, // MaxFloat64
		0x48, 0xFF, 0xEF, 0xFF, 0xFF, 0xFF, 0xFF, 0xFF, 0xFF, // -MaxFloat64
		0x48, 0x7F, 0xF0, 0x00, 0x00, 0x00, 0x00, 0x00, 0x00, // +inf
		0x48, 0xFF, 0xF0, 0x00, 0x00, 0x00, 0x00, 0x00, 0x00, // -inf
		0x48, 0x7F, 0xF8, 0x00, 0x00, 0x00, 0x00, 0x00, 0x01, // NaN
	})

	_float(t, r, 0)
	_null(t, r, FloatType)
	_float(t, r, math.MaxFloat32)
	_float(t, r, -math.MaxFloat32)
	_float(t, r, math.MaxFloat64)
	_float(t, r, -math.MaxFloat64)
	_float(t, r, math.Inf(1))
	_float(t, r, math.Inf(-1))
	_float(t, r, math.NaN())
	_eof(t, r)
}

func TestReadMultipleLSTs(t *testing.T) {
	r := readBinary([]byte{
		0x71, 0x0B, // $11
		0x71, 0x6F, // bar
		0xE3, 0x81, 0x83, 0xDF, // $ion_symbol_table::null.struct
		0xEE, 0x90, 0x81, 0x83, 0xDD, // $ion_symbol_table::{
		0x86, 0x71, 0x03, // imports: `$ion_symbol_table`,
		0x87, 0xB8, // symbols:[
		0x83, 'f', 'o', 'o', // "foo"
		0x83, 'b', 'a', 'r', // "bar" ]}
		0x71, 0x0B, // bar
		0xEC, 0x81, 0x83, 0xD9, // $ion_symbol_table::{
		0x86, 0x71, 0x03, // imports: $ion_symbol_table
		0x87, 0xB4, // symbols:[
		0x83, 'b', 'a', 'z', // "baz" ]}
		0x71, 0x0B, // bar
		0x71, 0x0C, // baz
		0x71, 0x0C, // $12
		0x71, 0x6F, // $111
	})

	_symbolAF(t, r, nil, nil, &SymbolToken{Text: nil, LocalSID: 11}, false, false)
	_symbol(t, r, SymbolToken{Text: newString("bar"), LocalSID: 111})
	_symbol(t, r, SymbolToken{Text: newString("bar"), LocalSID: 11})
	_symbol(t, r, SymbolToken{Text: newString("bar"), LocalSID: 11})
	_symbol(t, r, SymbolToken{Text: newString("baz"), LocalSID: 12})
	_symbol(t, r, SymbolToken{Text: newString("baz"), LocalSID: 12})
	_symbolAF(t, r, nil, nil, &SymbolToken{}, true, true)
}

func TestReadBinaryInts(t *testing.T) {
	r := readBinary([]byte{
		0x20,       // 0
		0x2F,       // null.int
		0x21, 0x01, // 1
		0x31, 0x01, // -1
		0x28, 0x7F, 0xFF, 0xFF, 0xFF, 0xFF, 0xFF, 0xFF, 0xFF, // 0x7FFFFFFFFFFFFFFF
		0x38, 0x7F, 0xFF, 0xFF, 0xFF, 0xFF, 0xFF, 0xFF, 0xFF, // -0x7FFFFFFFFFFFFFFF
		0x28, 0x80, 0x00, 0x00, 0x00, 0x00, 0x00, 0x00, 0x00, // 0x8000000000000000
		0x38, 0x80, 0x00, 0x00, 0x00, 0x00, 0x00, 0x00, 0x00, // 0x8000000000000000
	})

	_int(t, r, 0)
	_null(t, r, IntType)
	_int(t, r, 1)
	_int(t, r, -1)
	_int64(t, r, math.MaxInt64)
	_int64(t, r, -math.MaxInt64)

	i := new(big.Int).SetUint64(math.MaxInt64 + 1)
	_bigInt(t, r, i)
	_bigInt(t, r, new(big.Int).Neg(i))

	_eof(t, r)
}

func TestReadBinaryBools(t *testing.T) {
	r := readBinary([]byte{
		0x10, // false
		0x11, // true
		0x1F, // null.bool
	})

	_bool(t, r, false)
	_bool(t, r, true)
	_null(t, r, BoolType)
	_eof(t, r)
}

func TestReadBinaryNulls(t *testing.T) {
	r := readBinary([]byte{
		0x00,       // 1-byte NOP
		0x0F,       // null
		0x01, 0xFF, // 2-byte NOP
		0xE3, 0x81, 0x81, 0x0F, // $ion::null
		0x0E, 0x8F, // 16-byte NOP
		0x00, 0x00, 0x00, 0x00, 0x00, 0x00, 0x00, 0x00,
		0x00, 0x00, 0x00, 0x00, 0x00, 0x00, 0x00, 0x00,
		0xE4, 0x82, 0xEE, 0xEF, 0x0F, // foo::bar::null
	})

	_null(t, r, NullType)
	_nullAF(t, r, NullType, nil, []SymbolToken{SymbolToken{Text: newString("$ion"), LocalSID: 1}})
	_nullAF(t, r, NullType, nil, []SymbolToken{SymbolToken{Text: newString("foo"), LocalSID: SymbolIDUnknown}, SymbolToken{Text: newString("bar"), LocalSID: SymbolIDUnknown}})
	_eof(t, r)
}

func TestReadEmptyBinary(t *testing.T) {
	r := NewReaderBytes([]byte{0xE0, 0x01, 0x00, 0xEA})
	_eof(t, r)
	_eof(t, r)
}

func readBinary(ion []byte) Reader {
	prefix := []byte{
		0xE0, 0x01, 0x00, 0xEA, // $ion_1_0
		0xEE, 0xA0, 0x81, 0x83, 0xDE, 0x9C, // $ion_symbol_table::{
		0x86, 0xBE, 0x8E, // imports:[
		0xDD,                                // {
		0x84, 0x85, 'b', 'o', 'g', 'u', 's', // name: "bogus"
		0x85, 0x21, 0x2A, // version: 42
		0x88, 0x21, 0x64, // max_id: 100
		// }]
		0x87, 0xB9, // symbols: [
		0x83, 'f', 'o', 'o', // "foo"
		0x83, 'b', 'a', 'r', // "bar"
		0x80, // ""
		// ]
		// }
	}
	return NewReaderBytes(append(prefix, ion...))
}<|MERGE_RESOLUTION|>--- conflicted
+++ resolved
@@ -242,15 +242,7 @@
 		// }
 	})
 	r.Next()
-<<<<<<< HEAD
 	require.NoError(t, r.StepIn())
-	_nextF(t, r, nil, SymbolToken{Text: nil, LocalSID: 0}, false, false)
-	_nextF(t, r, newString("$ion"), SymbolToken{Text: newString("$ion"), LocalSID: 1}, false, false)
-	_nextF(t, r, newString("foo"), SymbolToken{Text: newString("foo"), LocalSID: 110}, false, false)
-	_nextF(t, r, newString("bar"), SymbolToken{Text: newString("bar"), LocalSID: 111}, false, false)
-	_nextF(t, r, nil, SymbolToken{}, true, true)
-=======
-	r.StepIn()
 	_nextF(t, r, &SymbolToken{Text: nil, LocalSID: 0}, false, false)
 	_nextF(t, r, &SymbolToken{Text: newString("$ion"), LocalSID: 1}, false, false)
 	_nextF(t, r, &SymbolToken{Text: newString("foo"), LocalSID: 110}, false, false)
@@ -267,7 +259,6 @@
 	r.Next()
 	r.StepIn()
 	_nextF(t, r, &SymbolToken{}, true, true)
->>>>>>> 44c01469
 }
 
 func TestReadBinarySymbols(t *testing.T) {
