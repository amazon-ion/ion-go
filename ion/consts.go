--- conflicted
+++ resolved
@@ -48,11 +48,6 @@
 	'8', '9', 'A', 'B', 'C', 'D', 'E', 'F',
 }
 
-<<<<<<< HEAD
 var timestampType = reflect.TypeOf(Timestamp{})
 var decimalType = reflect.TypeOf(Decimal{})
-=======
-var timeType = reflect.TypeOf(time.Time{})
-var decimalType = reflect.TypeOf(Decimal{})
-var bigIntType = reflect.TypeOf(big.Int{})
->>>>>>> 26229e58
+var bigIntType = reflect.TypeOf(big.Int{})