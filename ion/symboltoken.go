--- conflicted
+++ resolved
@@ -92,7 +92,6 @@
 	return false
 }
 
-<<<<<<< HEAD
 // ResolveToString returns a SymbolToken's text value or "$<sid>"
 func (st *SymbolToken) ResolveToString() string {
 	if st.Text != nil {
@@ -104,7 +103,8 @@
 	}
 
 	return ""
-=======
+}
+
 // Parses text of the form '$n' for some integer n.
 func symbolIdentifier(symbolText string) (int64, bool) {
 	if len(symbolText) > 1 && symbolText[0] == '$' {
@@ -141,7 +141,6 @@
 	}
 
 	return SymbolToken{Text: &text, LocalSID: sid}, nil
->>>>>>> 1e45452c
 }
 
 // NewSymbolToken will check and return a symbol token if it exists in a symbol table,
