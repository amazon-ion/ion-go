/*
 * Copyright Amazon.com, Inc. or its affiliates. All Rights Reserved.
 *
 * Licensed under the Apache License, Version 2.0 (the "License").
 * You may not use this file except in compliance with the License.
 * A copy of the License is located at
 *
 *     http://www.apache.org/licenses/LICENSE-2.0
 *
 * or in the "license" file accompanying this file. This file is distributed
 * on an "AS IS" BASIS, WITHOUT WARRANTIES OR CONDITIONS OF ANY KIND, either
 * express or implied. See the License for the specific language governing
 * permissions and limitations under the License.
 */

package ion

import (
	"bytes"
	"encoding/hex"
	"fmt"
	"math"
	"math/big"
	"strings"
	"testing"
	"time"

	"github.com/stretchr/testify/assert"
)

func TestWriteBinaryStruct(t *testing.T) {
	eval := []byte{
		0xD0,                   // {}
		0xEA, 0x81, 0xEE, 0xD7, // foo::{
		0x84, 0xE3, 0x81, 0xEF, 0x0F, // name:bar::null,
		0x88, 0x20, // max_id:0
		// }
	}
	testBinaryWriter(t, eval, func(w Writer) {
		assert.NoError(t, w.BeginStruct())
		assert.NoError(t, w.EndStruct())

<<<<<<< HEAD
		assert.NoError(t, w.Annotation("foo"))
		assert.NoError(t, w.BeginStruct())
		{
			assert.NoError(t, w.FieldName("name"))
			assert.NoError(t, w.Annotation("bar"))
			assert.NoError(t, w.WriteNull())
=======
		w.Annotation(SymbolToken{Text: newString("foo"), LocalSID: SymbolIDUnknown})
		w.BeginStruct()
		{
			w.FieldName("name")
			w.Annotation(SymbolToken{Text: newString("bar"), LocalSID: SymbolIDUnknown})
			w.WriteNull()
>>>>>>> 44c01469

			assert.NoError(t, w.FieldName("max_id"))
			assert.NoError(t, w.WriteInt(0))
		}
		assert.NoError(t, w.EndStruct())
	})
}

func TestWriteBinarySexp(t *testing.T) {
	eval := []byte{
		0xC0,                   // ()
		0xE8, 0x81, 0xEE, 0xC5, // foo::(
		0xE3, 0x81, 0xEF, 0x0F, // bar::null,
		0x20, // 0
		// )
	}
	testBinaryWriter(t, eval, func(w Writer) {
		assert.NoError(t, w.BeginSexp())
		assert.NoError(t, w.EndSexp())

<<<<<<< HEAD
		assert.NoError(t, w.Annotation("foo"))
		assert.NoError(t, w.BeginSexp())
		{
			assert.NoError(t, w.Annotation("bar"))
			assert.NoError(t, w.WriteNull())
=======
		w.Annotation(SymbolToken{Text: newString("foo"), LocalSID: SymbolIDUnknown})
		w.BeginSexp()
		{
			w.Annotation(SymbolToken{Text: newString("bar"), LocalSID: SymbolIDUnknown})
			w.WriteNull()
>>>>>>> 44c01469

			assert.NoError(t, w.WriteInt(0))
		}
		assert.NoError(t, w.EndSexp())
	})
}

func TestWriteBinaryList(t *testing.T) {
	eval := []byte{
		0xB0,                   // []
		0xE8, 0x81, 0xEE, 0xB5, // foo::[
		0xE3, 0x81, 0xEF, 0x0F, // bar::null,
		0x20, // 0
		// ]
	}
	testBinaryWriter(t, eval, func(w Writer) {
		assert.NoError(t, w.BeginList())
		assert.NoError(t, w.EndList())

<<<<<<< HEAD
		assert.NoError(t, w.Annotation("foo"))
		assert.NoError(t, w.BeginList())
		{
			assert.NoError(t, w.Annotation("bar"))
			assert.NoError(t, w.WriteNull())
=======
		w.Annotation(SymbolToken{Text: newString("foo"), LocalSID: SymbolIDUnknown})
		w.BeginList()
		{
			w.Annotation(SymbolToken{Text: newString("bar"), LocalSID: SymbolIDUnknown})
			w.WriteNull()
>>>>>>> 44c01469

			assert.NoError(t, w.WriteInt(0))
		}
		assert.NoError(t, w.EndList())
	})
}

func TestWriteBinaryBlob(t *testing.T) {
	eval := []byte{
		0xA0,
		0xAB, 'H', 'e', 'l', 'l', 'o', ' ', 'W', 'o', 'r', 'l', 'd',
	}
	testBinaryWriter(t, eval, func(w Writer) {
		assert.NoError(t, w.WriteBlob([]byte{}))
		assert.NoError(t, w.WriteBlob([]byte("Hello World")))
	})
}

func TestWriteLargeBinaryBlob(t *testing.T) {
	eval := make([]byte, 131)
	eval[0] = 0xAE
	eval[1] = 0x01
	eval[2] = 0x80
	testBinaryWriter(t, eval, func(w Writer) {
		assert.NoError(t, w.WriteBlob(make([]byte, 128)))
	})
}

func TestWriteBinaryClob(t *testing.T) {
	eval := []byte{
		0x90,
		0x9B, 'H', 'e', 'l', 'l', 'o', ' ', 'W', 'o', 'r', 'l', 'd',
	}
	testBinaryWriter(t, eval, func(w Writer) {
		assert.NoError(t, w.WriteClob([]byte{}))
		assert.NoError(t, w.WriteClob([]byte("Hello World")))
	})
}

func TestWriteBinaryString(t *testing.T) {
	eval := []byte{
		0x80, // ""
		0x8B, 'H', 'e', 'l', 'l', 'o', ' ', 'W', 'o', 'r', 'l', 'd',
		0x8E, 0x9B, 'H', 'e', 'l', 'l', 'o', ' ', 'W', 'o', 'r', 'l', 'd',
		' ', 'B', 'u', 't', ' ', 'E', 'v', 'e', 'n', ' ', 'L', 'o', 'n', 'g', 'e', 'r',
		0x84, 0xE0, 0x01, 0x00, 0xEA,
	}
	testBinaryWriter(t, eval, func(w Writer) {
		assert.NoError(t, w.WriteString(""))
		assert.NoError(t, w.WriteString("Hello World"))
		assert.NoError(t, w.WriteString("Hello World But Even Longer"))
		assert.NoError(t, w.WriteString("\xE0\x01\x00\xEA"))
	})
}

func TestWriteBinarySymbol(t *testing.T) {
	eval := []byte{
		0x71, 0x01, // $ion
		0x71, 0x04, // name
		0x71, 0x05, // version
		0x71, 0x09, // $ion_shared_symbol_table
		0x74, 0xFF, 0xFF, 0xFF, 0xFF, // $4294967295
	}
	testBinaryWriter(t, eval, func(w Writer) {
		assert.NoError(t, w.WriteSymbol("$ion"))
		assert.NoError(t, w.WriteSymbol("name"))
		assert.NoError(t, w.WriteSymbol("version"))
		assert.NoError(t, w.WriteSymbol("$ion_shared_symbol_table"))
		assert.NoError(t, w.WriteSymbol("$4294967295"))
	})
}

func TestWriteBinaryTimestamp(t *testing.T) {
	eval := []byte{
		0x67, 0x80, 0x81, 0x81, 0x81, 0x80, 0x80, 0x80, // 0001-01-01T00:00:00Z
		0x6D,       // 0x0D-byte timestamp
		0x04, 0xD8, // offset: +600 minutes (+10:00)
		0x0F, 0xE3, // year:   2019
		0x88,             // month:  8
		0x84,             // day:    4
		0x88,             // hour:   8 utc (18 local)
		0x8F,             // minute: 15
		0xAB,             // second: 43
		0xC6,             // exp:    6 precision units
		0x0D, 0x2D, 0x06, // nsec:   863494
	}

	nowish, _ := NewTimestampFromStr("2019-08-04T18:15:43.863494+10:00", TimestampPrecisionNanosecond, TimezoneLocal)

	testBinaryWriter(t, eval, func(w Writer) {
		assert.NoError(t, w.WriteTimestamp(NewTimestamp(time.Time{}, TimestampPrecisionNanosecond, TimezoneUTC)))
		assert.NoError(t, w.WriteTimestamp(nowish))
	})
}

func TestWriteBinaryDecimal(t *testing.T) {
	eval := []byte{
		0x50,       // 0.
		0x51, 0xC1, // 0.0, aka 0 x 10^-1
		0x51, 0xC3, // 0.000, aka 0 x 10^-3
		0x53, 0xC3, 0x03, 0xE8, // 1.000, aka 1000 x 10^-3
		0x53, 0xC3, 0x83, 0xE8, // -1.000, aka -1000 x 10^-3
		0x53, 0x00, 0xE4, 0x01, // 1d100, aka 1 * 10^100
		0x53, 0x00, 0xE4, 0x81, // -1d100, aka -1 * 10^100
	}

	testBinaryWriter(t, eval, func(w Writer) {
		assert.NoError(t, w.WriteDecimal(MustParseDecimal("0.")))
		assert.NoError(t, w.WriteDecimal(MustParseDecimal("0.0")))
		assert.NoError(t, w.WriteDecimal(MustParseDecimal("0.000")))
		assert.NoError(t, w.WriteDecimal(MustParseDecimal("1.000")))
		assert.NoError(t, w.WriteDecimal(MustParseDecimal("-1.000")))
		assert.NoError(t, w.WriteDecimal(MustParseDecimal("1d100")))
		assert.NoError(t, w.WriteDecimal(MustParseDecimal("-1d100")))
	})
}

func TestWriteBinaryFloats(t *testing.T) {
	eval := []byte{
		0x40,                                                 // 0
		0x48, 0x7F, 0xEF, 0xFF, 0xFF, 0xFF, 0xFF, 0xFF, 0xFF, // MaxFloat64
		0x48, 0xFF, 0xEF, 0xFF, 0xFF, 0xFF, 0xFF, 0xFF, 0xFF, // -MaxFloat64
		0x44, 0x7F, 0x80, 0x00, 0x00, // +inf (float32)
		0x44, 0xFF, 0x80, 0x00, 0x00, // -inf (float32)
		0x44, 0x7F, 0xC0, 0x00, 0x00, // NaN
	}

	testBinaryWriter(t, eval, func(w Writer) {
		assert.NoError(t, w.WriteFloat(0))
		assert.NoError(t, w.WriteFloat(math.MaxFloat64))
		assert.NoError(t, w.WriteFloat(-math.MaxFloat64))
		assert.NoError(t, w.WriteFloat(math.Inf(1)))
		assert.NoError(t, w.WriteFloat(math.Inf(-1)))
		assert.NoError(t, w.WriteFloat(math.NaN()))
	})
}

func TestWriteBinaryBigInts(t *testing.T) {
	eval := []byte{
		0x20,       // 0
		0x21, 0xFF, //  0xFF
		0x31, 0xFF, // -0xFF
		0x2E, 0x90, 1, 0, 0, 0, 0, 0, 0, 0, 0, 0, 0, 0, 0, 0, 0, 0, // a really big integer
	}

	testBinaryWriter(t, eval, func(w Writer) {
		assert.NoError(t, w.WriteBigInt(big.NewInt(0)))
		assert.NoError(t, w.WriteBigInt(big.NewInt(0xFF)))
		assert.NoError(t, w.WriteBigInt(big.NewInt(-0xFF)))
		assert.NoError(t, w.WriteBigInt(new(big.Int).SetBytes([]byte{1, 0, 0, 0, 0, 0, 0, 0, 0, 0, 0, 0, 0, 0, 0, 0})))
	})
}

func TestWriteBinaryReallyBigInts(t *testing.T) {
	eval := []byte{
		0x2E, 0x01, 0x80, // 128-byte positive integer
		0x80, // high bit set
	}
	eval = append(eval, make([]byte, 127)...)
	testBinaryWriter(t, eval, func(w Writer) {
		i := new(big.Int)
		i = i.SetBit(i, 1023, 1)
		assert.NoError(t, w.WriteBigInt(i))
	})
}

func TestWriteBinaryInts(t *testing.T) {
	eval := []byte{
		0x20,       // 0
		0x21, 0xFF, //  0xFF
		0x31, 0xFF, // -0xFF
		0x22, 0xFF, 0xFF, // 0xFFFF
		0x33, 0xFF, 0xFF, 0xFF, // -0xFFFFFF
		0x28, 0x7F, 0xFF, 0xFF, 0xFF, 0xFF, 0xFF, 0xFF, 0xFF, // math.MaxInt64
	}

	testBinaryWriter(t, eval, func(w Writer) {
		assert.NoError(t, w.WriteInt(0))
		assert.NoError(t, w.WriteInt(0xFF))
		assert.NoError(t, w.WriteInt(-0xFF))
		assert.NoError(t, w.WriteInt(0xFFFF))
		assert.NoError(t, w.WriteInt(-0xFFFFFF))
		assert.NoError(t, w.WriteInt(math.MaxInt64))
	})
}

func TestWriteBinaryBoolAnnotated(t *testing.T) {
	eval := []byte{
		0xE4, // 4-byte annotated value
		0x82, // 2 bytes of annotations
		0x84, // $4 (name)
		0x85, // $5 (version)
		0x10, // false
	}

	testBinaryWriter(t, eval, func(w Writer) {
<<<<<<< HEAD
		assert.NoError(t, w.Annotations("name", "version"))
		assert.NoError(t, w.WriteBool(false))
=======
		w.Annotations(SymbolToken{Text: newString("name"), LocalSID: 4}, SymbolToken{Text: newString("version"), LocalSID: 5})
		w.WriteBool(false)
>>>>>>> 44c01469
	})
}

func TestWriteBinaryBools(t *testing.T) {
	eval := []byte{
		0x10, // false
		0x11, // true
	}

	testBinaryWriter(t, eval, func(w Writer) {
		assert.NoError(t, w.WriteBool(false))
		assert.NoError(t, w.WriteBool(true))
	})
}

func TestWriteBinaryNulls(t *testing.T) {
	eval := []byte{
		0x0F,
		0x1F,
		0x2F,
		// 0x3F, // negative integer, not actually valid
		0x4F,
		0x5F,
		0x6F,
		0x7F,
		0x8F,
		0x9F,
		0xAF,
		0xBF,
		0xCF,
		0xDF,
	}

	testBinaryWriter(t, eval, func(w Writer) {
		assert.NoError(t, w.WriteNull())
		assert.NoError(t, w.WriteNullType(BoolType))
		assert.NoError(t, w.WriteNullType(IntType))
		assert.NoError(t, w.WriteNullType(FloatType))
		assert.NoError(t, w.WriteNullType(DecimalType))
		assert.NoError(t, w.WriteNullType(TimestampType))
		assert.NoError(t, w.WriteNullType(SymbolType))
		assert.NoError(t, w.WriteNullType(StringType))
		assert.NoError(t, w.WriteNullType(ClobType))
		assert.NoError(t, w.WriteNullType(BlobType))
		assert.NoError(t, w.WriteNullType(ListType))
		assert.NoError(t, w.WriteNullType(SexpType))
		assert.NoError(t, w.WriteNullType(StructType))
	})
}

func testBinaryWriter(t *testing.T, eval []byte, f func(w Writer)) {
	val := writeBinary(t, f)

	prefix := []byte{
		0xE0, 0x01, 0x00, 0xEA, // $ion_1_0
		0xEE, 0x9F, 0x81, 0x83, 0xDE, 0x9B, // $ion_symbol_table::{
		0x86, 0xBE, 0x8E, // imports:[
		0xDD,                                // {
		0x84, 0x85, 'b', 'o', 'g', 'u', 's', // name: "bogus"
		0x85, 0x21, 0x2A, // version: 42
		0x88, 0x21, 0x64, // max_id: 100
		// }]
		0x87, 0xB8, // symbols: [
		0x83, 'f', 'o', 'o', // "foo"
		0x83, 'b', 'a', 'r', // "bar"
		// ]
		// }
	}
	eval = append(prefix, eval...)

	assert.True(t, bytes.Equal(val, eval), "expected %v, got %v", fmtbytes(eval), fmtbytes(val))
}

func fmtbytes(bs []byte) string {
	buf := strings.Builder{}
	buf.WriteByte('[')
	for i, b := range bs {
		if i > 0 {
			buf.WriteByte(' ')
		}
		buf.WriteString(hex.EncodeToString([]byte{b}))
	}
	buf.WriteByte(']')
	return buf.String()
}

func writeBinary(t *testing.T, f func(w Writer)) []byte {
	var bogusSyms []string
	for i := 0; i < 100; i++ {
		bogusSyms = append(bogusSyms, fmt.Sprintf("bogus_sym_%v", i))
	}

	bogus := []SharedSymbolTable{
		NewSharedSymbolTable("bogus", 42, bogusSyms),
	}

	buf := bytes.Buffer{}
	w := NewBinaryWriterLST(&buf, NewLocalSymbolTable(bogus, []string{
		"foo",
		"bar",
	}))

	f(w)

	if err := w.Finish(); err != nil {
		t.Fatal(err)
	}

	return buf.Bytes()
}<|MERGE_RESOLUTION|>--- conflicted
+++ resolved
@@ -40,21 +40,12 @@
 		assert.NoError(t, w.BeginStruct())
 		assert.NoError(t, w.EndStruct())
 
-<<<<<<< HEAD
-		assert.NoError(t, w.Annotation("foo"))
+		assert.NoError(t, w.Annotation(SymbolToken{Text: newString("foo"), LocalSID: SymbolIDUnknown}))
 		assert.NoError(t, w.BeginStruct())
 		{
 			assert.NoError(t, w.FieldName("name"))
-			assert.NoError(t, w.Annotation("bar"))
+			assert.NoError(t, w.Annotation(SymbolToken{Text: newString("bar"), LocalSID: SymbolIDUnknown}))
 			assert.NoError(t, w.WriteNull())
-=======
-		w.Annotation(SymbolToken{Text: newString("foo"), LocalSID: SymbolIDUnknown})
-		w.BeginStruct()
-		{
-			w.FieldName("name")
-			w.Annotation(SymbolToken{Text: newString("bar"), LocalSID: SymbolIDUnknown})
-			w.WriteNull()
->>>>>>> 44c01469
 
 			assert.NoError(t, w.FieldName("max_id"))
 			assert.NoError(t, w.WriteInt(0))
@@ -75,19 +66,11 @@
 		assert.NoError(t, w.BeginSexp())
 		assert.NoError(t, w.EndSexp())
 
-<<<<<<< HEAD
-		assert.NoError(t, w.Annotation("foo"))
+		assert.NoError(t, w.Annotation(SymbolToken{Text: newString("foo"), LocalSID: SymbolIDUnknown}))
 		assert.NoError(t, w.BeginSexp())
 		{
-			assert.NoError(t, w.Annotation("bar"))
+			assert.NoError(t, w.Annotation(SymbolToken{Text: newString("bar"), LocalSID: SymbolIDUnknown}))
 			assert.NoError(t, w.WriteNull())
-=======
-		w.Annotation(SymbolToken{Text: newString("foo"), LocalSID: SymbolIDUnknown})
-		w.BeginSexp()
-		{
-			w.Annotation(SymbolToken{Text: newString("bar"), LocalSID: SymbolIDUnknown})
-			w.WriteNull()
->>>>>>> 44c01469
 
 			assert.NoError(t, w.WriteInt(0))
 		}
@@ -107,19 +90,11 @@
 		assert.NoError(t, w.BeginList())
 		assert.NoError(t, w.EndList())
 
-<<<<<<< HEAD
-		assert.NoError(t, w.Annotation("foo"))
+		assert.NoError(t, w.Annotation(SymbolToken{Text: newString("foo"), LocalSID: SymbolIDUnknown}))
 		assert.NoError(t, w.BeginList())
 		{
-			assert.NoError(t, w.Annotation("bar"))
+			assert.NoError(t, w.Annotation(SymbolToken{Text: newString("bar"), LocalSID: SymbolIDUnknown}))
 			assert.NoError(t, w.WriteNull())
-=======
-		w.Annotation(SymbolToken{Text: newString("foo"), LocalSID: SymbolIDUnknown})
-		w.BeginList()
-		{
-			w.Annotation(SymbolToken{Text: newString("bar"), LocalSID: SymbolIDUnknown})
-			w.WriteNull()
->>>>>>> 44c01469
 
 			assert.NoError(t, w.WriteInt(0))
 		}
@@ -316,13 +291,8 @@
 	}
 
 	testBinaryWriter(t, eval, func(w Writer) {
-<<<<<<< HEAD
-		assert.NoError(t, w.Annotations("name", "version"))
+		assert.NoError(t, w.Annotations(SymbolToken{Text: newString("name"), LocalSID: 4}, SymbolToken{Text: newString("version"), LocalSID: 5}))
 		assert.NoError(t, w.WriteBool(false))
-=======
-		w.Annotations(SymbolToken{Text: newString("name"), LocalSID: 4}, SymbolToken{Text: newString("version"), LocalSID: 5})
-		w.WriteBool(false)
->>>>>>> 44c01469
 	})
 }
 
