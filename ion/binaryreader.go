/*
 * Copyright Amazon.com, Inc. or its affiliates. All Rights Reserved.
 *
 * Licensed under the Apache License, Version 2.0 (the "License").
 * You may not use this file except in compliance with the License.
 * A copy of the License is located at
 *
 *     http://www.apache.org/licenses/LICENSE-2.0
 *
 * or in the "license" file accompanying this file. This file is distributed
 * on an "AS IS" BASIS, WITHOUT WARRANTIES OR CONDITIONS OF ANY KIND, either
 * express or implied. See the License for the specific language governing
 * permissions and limitations under the License.
 */

package ion

import (
	"bufio"
	"fmt"
)

// A binaryReader reads binary Ion.
type binaryReader struct {
	reader

	bits bitstream
	cat  Catalog
	lst  SymbolTable
}

func newBinaryReaderBuf(in *bufio.Reader, cat Catalog) Reader {
	r := &binaryReader{
		cat: cat,
	}
	r.bits.Init(in)
	return r
}

// SymbolTable returns the current symbol table.
func (r *binaryReader) SymbolTable() SymbolTable {
	return r.lst
}

// Next moves the reader to the next value.
func (r *binaryReader) Next() bool {
	if r.eof || r.err != nil {
		return false
	}

	r.clear()

	done := false
	for !done {
		done, r.err = r.next()
		if r.err != nil {
			return false
		}
	}

	return !r.eof
}

// Next consumes the next raw value from the stream, returning true if it
// represents a user-facing value and false if it does not.
func (r *binaryReader) next() (bool, error) {
	if err := r.bits.Next(); err != nil {
		return false, err
	}

	code := r.bits.Code()
	switch code {
	case bitcodeEOF:
		r.eof = true
		return true, nil

	case bitcodeBVM:
		err := r.readBVM()
		return false, err

	case bitcodeFieldID:
		err := r.readFieldName()
		return false, err

	case bitcodeAnnotation:
		err := r.readAnnotations()
		return false, err

	case bitcodeNull:
		if !r.bits.IsNull() {
			// NOP padding; skip it and keep going.
			err := r.bits.SkipValue()
			return false, err
		}
		r.valueType = NullType
		return true, nil

	case bitcodeFalse, bitcodeTrue:
		r.valueType = BoolType
		if !r.bits.IsNull() {
			r.value = r.bits.Code() == bitcodeTrue
		}
		return true, nil

	case bitcodeInt, bitcodeNegInt:
		r.valueType = IntType
		if !r.bits.IsNull() {
			val, err := r.bits.ReadInt()
			if err != nil {
				return false, err
			}
			r.value = val
		}
		return true, nil

	case bitcodeFloat:
		r.valueType = FloatType
		if !r.bits.IsNull() {
			val, err := r.bits.ReadFloat()
			if err != nil {
				return false, err
			}
			r.value = val
		}
		return true, nil

	case bitcodeDecimal:
		r.valueType = DecimalType
		if !r.bits.IsNull() {
			val, err := r.bits.ReadDecimal()
			if err != nil {
				return false, err
			}
			r.value = val
		}
		return true, nil

	case bitcodeTimestamp:
		r.valueType = TimestampType
		if !r.bits.IsNull() {
			val, err := r.bits.ReadTimestamp()
			if err != nil {
				return false, err
			}
			r.value = val
		}
		return true, nil

	case bitcodeSymbol:
		if !r.bits.IsNull() {
			id, err := r.bits.ReadSymbolID()
			if err != nil {
				return false, err
			}
<<<<<<< HEAD
			r.value = resolveSymbolName(id, r.lst)
=======

			st, err := r.resolveSymbolID(id)
			if err != nil {
				return false, err
			}
			r.value = st
>>>>>>> 3931fbbf
		}
		r.valueType = SymbolType
		return true, nil

	case bitcodeString:
		r.valueType = StringType
		if !r.bits.IsNull() {
			val, err := r.bits.ReadString()
			if err != nil {
				return false, err
			}
			r.value = val
		}
		return true, nil

	case bitcodeClob:
		r.valueType = ClobType
		if !r.bits.IsNull() {
			val, err := r.bits.ReadBytes()
			if err != nil {
				return false, err
			}
			r.value = val
		}
		return true, nil

	case bitcodeBlob:
		r.valueType = BlobType
		if !r.bits.IsNull() {
			val, err := r.bits.ReadBytes()
			if err != nil {
				return false, err
			}
			r.value = val
		}
		return true, nil

	case bitcodeList:
		r.valueType = ListType
		if !r.bits.IsNull() {
			r.value = ListType
		}
		return true, nil

	case bitcodeSexp:
		r.valueType = SexpType
		if !r.bits.IsNull() {
			r.value = SexpType
		}
		return true, nil

	case bitcodeStruct:
		r.valueType = StructType
		if !r.bits.IsNull() {
			r.value = StructType
		}

		// If it's a local symbol table, install it and keep going.
		if r.ctx.peek() == ctxAtTopLevel && isIonSymbolTable(r.annotations) {
			if r.IsNull() {
				r.clear()
				r.lst = V1SystemSymbolTable
				return false, nil
			}
			st, err := readLocalSymbolTable(r, r.cat)
			if err == nil {
				r.lst = st
				return false, nil
			}
			return false, err
		}

		return true, nil
	}
	panic(fmt.Sprintf("invalid bitcode %v", code))
}

func isIonSymbolTable(as []SymbolToken) bool {
	return len(as) > 0 && as[0].Text != nil && *as[0].Text == "$ion_symbol_table"
}

// ReadBVM reads a BVM, validates it, and resets the local symbol table.
func (r *binaryReader) readBVM() error {
	major, minor, err := r.bits.ReadBVM()
	if err != nil {
		return err
	}

	switch major {
	case 1:
		switch minor {
		case 0:
			r.lst = V1SystemSymbolTable
			return nil
		}
	}

	return &UnsupportedVersionError{
		int(major),
		int(minor),
		r.bits.Pos() - 4,
	}
}

// ReadFieldName reads and resolves a field name.
func (r *binaryReader) readFieldName() error {
	id, err := r.bits.ReadFieldID()
	if err != nil {
		return err
	}

	st, err := r.resolveSymbolID(id)
	if err != nil {
		return err
	}
	r.fieldNameSymbol = st
	return nil

}

// ResolveSymbolID resolves a symbol ID to a symbol token.
func (r *binaryReader) resolveSymbolID(id uint64) (*SymbolToken, error) {
	if id > r.SymbolTable().MaxID() {
		return nil, &UsageError{
			"Reader.Next",
			fmt.Sprintf("sid: %v, is greater than max id: %v", id, r.SymbolTable().MaxID()),
		}
	}

	text, ok := r.SymbolTable().FindByID(id)

	if !ok {
		return &SymbolToken{LocalSID: int64(id)}, nil
	}
<<<<<<< HEAD

	fn := resolveSymbolName(id, r.lst)
	r.fieldName = &fn
	return nil
=======
	return &SymbolToken{Text: &text, LocalSID: int64(id)}, nil
>>>>>>> 3931fbbf
}

// ReadAnnotations reads and resolves a set of annotations.
func (r *binaryReader) readAnnotations() error {
	as, err := r.bits.ReadAnnotationIDs(r.lst)
	if err != nil {
		return err
	}

	r.annotations = as
	return nil
}

// StepIn steps in to a container-type value
func (r *binaryReader) StepIn() error {
	if r.err != nil {
		return r.err
	}

	if r.valueType != ListType && r.valueType != SexpType && r.valueType != StructType {
		return &UsageError{"Reader.StepIn", fmt.Sprintf("cannot step in to a %v", r.valueType)}
	}
	if r.value == nil {
		return &UsageError{"Reader.StepIn", "cannot step in to a null container"}
	}

	r.ctx.push(containerTypeToCtx(r.valueType))
	r.clear()
	r.bits.StepIn()

	return nil
}

// StepOut steps out of a container-type value.
func (r *binaryReader) StepOut() error {
	if r.err != nil {
		return r.err
	}
	if r.ctx.peek() == ctxAtTopLevel {
		return &UsageError{"Reader.StepOut", "cannot step out of top-level datagram"}
	}

	if err := r.bits.StepOut(); err != nil {
		return err
	}

	r.clear()
	r.ctx.pop()
	r.eof = false

	return nil
}<|MERGE_RESOLUTION|>--- conflicted
+++ resolved
@@ -152,16 +152,12 @@
 			if err != nil {
 				return false, err
 			}
-<<<<<<< HEAD
-			r.value = resolveSymbolName(id, r.lst)
-=======
 
 			st, err := r.resolveSymbolID(id)
 			if err != nil {
 				return false, err
 			}
 			r.value = st
->>>>>>> 3931fbbf
 		}
 		r.valueType = SymbolType
 		return true, nil
@@ -296,14 +292,7 @@
 	if !ok {
 		return &SymbolToken{LocalSID: int64(id)}, nil
 	}
-<<<<<<< HEAD
-
-	fn := resolveSymbolName(id, r.lst)
-	r.fieldName = &fn
-	return nil
-=======
 	return &SymbolToken{Text: &text, LocalSID: int64(id)}, nil
->>>>>>> 3931fbbf
 }
 
 // ReadAnnotations reads and resolves a set of annotations.
