--- conflicted
+++ resolved
@@ -300,15 +300,11 @@
 			case Timestamp:
 				thisTime := ionTimestamp{thisValue}
 				res = thisTime.eq(ionTimestamp{eval.(Timestamp)})
-<<<<<<< HEAD
 			case *SymbolToken:
 				thisSymbol := ionSymbol{thisValue}
 				res = thisSymbol.eq(ionSymbol{eval.(*SymbolToken)})
-
-=======
 			case *interface{}:
 				res = reflect.DeepEqual(*thisValue, eval)
->>>>>>> f0d4e6f2
 			default:
 				res = reflect.DeepEqual(val, eval)
 			}
@@ -635,10 +631,6 @@
 			if err != nil {
 				t.Fatal(err)
 			}
-<<<<<<< HEAD
-
-			if !reflect.DeepEqual(val, eval) {
-=======
 			res := false
 			switch thisValue := val.(type) {
 			case *float64:
@@ -649,7 +641,6 @@
 				res = reflect.DeepEqual(val, eval)
 			}
 			if !res {
->>>>>>> f0d4e6f2
 				t.Errorf("expected %v, got %v", eval, val)
 			}
 		})
