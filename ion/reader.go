--- conflicted
+++ resolved
@@ -207,17 +207,10 @@
 	eof bool
 	err error
 
-<<<<<<< HEAD
-	fieldName   *string
+	fieldName   *SymbolToken
 	annotations []SymbolToken
 	valueType   Type
 	value       interface{}
-=======
-	fieldNameSymbol *SymbolToken
-	annotations     []string
-	valueType       Type
-	value           interface{}
->>>>>>> 3931fbbf
 }
 
 // Err returns the current error.
