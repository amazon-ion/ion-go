/*
 * Copyright Amazon.com, Inc. or its affiliates. All Rights Reserved.
 *
 * Licensed under the Apache License, Version 2.0 (the "License").
 * You may not use this file except in compliance with the License.
 * A copy of the License is located at
 *
 *     http://www.apache.org/licenses/LICENSE-2.0
 *
 * or in the "license" file accompanying this file. This file is distributed
 * on an "AS IS" BASIS, WITHOUT WARRANTIES OR CONDITIONS OF ANY KIND, either
 * express or implied. See the License for the specific language governing
 * permissions and limitations under the License.
 */

package ion

import (
	"bufio"
	"bytes"
	"io"
	"math"
	"math/big"
	"strings"
)

// A Reader reads a stream of Ion values.
//
// The Reader has a logical position within the stream of values, influencing the
// values returned from its methods. Initially, the Reader is positioned before the
// first value in the stream. A call to Next advances the Reader to the first value
// in the stream, with subsequent calls advancing to subsequent values. When a call to
// Next moves the Reader to the position after the final value in the stream, it returns
// false, making it easy to loop through the values in a stream.
//
// 	var r Reader
// 	for r.Next() {
// 		// ...
// 	}
//
// Next also returns false in case of error. This can be distinguished from a legitimate
// end-of-stream by calling Err after exiting the loop.
//
// When positioned on an Ion value, the type of the value can be retrieved by calling
// Type. If it has an associated field name (inside a struct) or annotations, they can
// be read by calling FieldName and Annotations respectively.
//
// For atomic values, an appropriate XxxValue method can be called to read the value.
// For lists, sexps, and structs, you should instead call StepIn to move the Reader in
// to the contained sequence of values. The Reader will initially be positioned before
// the first value in the container. Calling Next without calling StepIn will skip over
// the composite value and return the next value in the outer value stream.
//
// At any point while reading through a composite value, including when Next returns false
// to indicate the end of the contained values, you may call StepOut to move back to the
// outer sequence of values. The Reader will be positioned at the end of the composite value,
// such that a call to Next will move to the immediately-following value (if any).
//
// 	r := NewTextReaderStr("[foo, bar] [baz]")
// 	for r.Next() {
// 		if err := r.StepIn(); err != nil {
// 			return err
// 		}
// 		for r.Next() {
// 			fmt.Println(r.StringValue())
// 		}
// 		if err := r.StepOut(); err != nil {
// 			return err
// 		}
// 	}
// 	if err := r.Err(); err != nil {
// 		return err
// 	}
//
type Reader interface {

	// Next advances the Reader to the next position in the current value stream.
	// It returns true if this is the position of an Ion value, and false if it
	// is not. On error, it returns false and sets Err.
	Next() bool

	// Err returns an error if a previous call call to Next has failed.
	Err() error

	// Type returns the type of the Ion value the Reader is currently positioned on.
	// It returns NoType if the Reader is positioned before or after a value.
	Type() Type

	// IsNull returns true if the current value is an explicit null. This may be true
	// even if the Type is not NullType (for example, null.struct has type Struct).
	IsNull() bool

	// FieldName returns the field name associated with the current value. It returns
	// nil if there is no current value or the current value has no field name.
	FieldName() *string

	// Annotations returns the set of annotations associated with the current value.
	// It returns nil if there is no current value or the current value has no annotations.
	Annotations() []string

	// StepIn steps in to the current value if it is a container. It returns an error if there
	// is no current value or if the value is not a container. On success, the Reader is
	// positioned before the first value in the container.
	StepIn() error

	// StepOut steps out of the current container value being read. It returns an error if
	// this Reader is not currently stepped in to a container. On success, the Reader is
	// positioned after the end of the container, but before any subsequent values in the
	// stream.
	StepOut() error

	// BoolValue returns the current value as a boolean (if that makes sense). It returns nil
	// if the value is an Ion null. If the current value is not an Ion bool, it returns an error.
	BoolValue() (*bool, error)

	// IntSize returns the size of integer needed to losslessly represent the current value
	// (if that makes sense). It returns an error if the current value is not an Ion int.
	IntSize() (IntSize, error)

	// IntValue returns the current value as a 32-bit integer (if that makes sense). It returns
	// nil if the value is an Ion null. It returns an error if the current value is not an Ion integer
	// or requires more than 32 bits to represent losslessly.
	IntValue() (*int, error)

	// Int64Value returns the current value as a 64-bit integer (if that makes sense). It returns
	// nil if the value is an Ion null. It returns an error if the current value is not an Ion integer
	// or requires more than 64 bits to represent losslessly.
	Int64Value() (*int64, error)

<<<<<<< HEAD
	// BigIntValue returns the current value as a big.Integer (if that makes sense). It
	// returns an error if the current value is not an Ion integer.
=======
	// Uint64Value returns the current value as an unsigned 64-bit integer (if that makes
	// sense). It returns nil if the value is an Ion null. It returns an error if the current value
	// is not an Ion integer, is negative, or requires more than 64 bits to represent losslessly.
	Uint64Value() (*uint64, error)

	// BigIntValue returns the current value as a big.Integer (if that makes sense). It returns
	// nil if the value is an Ion null. It returns an error if the current value is not an Ion integer.
>>>>>>> f0d4e6f2
	BigIntValue() (*big.Int, error)

	// FloatValue returns the current value as a 64-bit floating point number (if that makes
	// sense). It returns nil if the value is null. It returns an error if the current value
	// is not an Ion float.
	FloatValue() (*float64, error)

	// DecimalValue returns the current value as an arbitrary-precision Decimal (if that makes
	// sense). It returns nil if the value is null. It returns an error if the current value is
	// not an Ion decimal.
	DecimalValue() (*Decimal, error)

	// TimestampValue returns the current value as a timestamp (if that makes sense). It returns
	// nil if the value is null. It returns an error if the current value is not an Ion timestamp.
	TimestampValue() (*Timestamp, error)

	// StringValue returns the current value as a string (if that makes sense). It returns nil if
	// the value is null. It returns an error if the current value is not an Ion symbol or an Ion string.
	StringValue() (*string, error)

	// ByteValue returns the current value as a byte slice (if that makes sense). It returns
	// an error if the current value is not an Ion clob or an Ion blob.
	ByteValue() ([]byte, error)

	// IsInStruct indicates if the reader is currently positioned in a struct.
	IsInStruct() bool

	// FieldNameSymbol returns the field name associated with the current value as a SymbolToken.
	// It returns an error if the current value has no field name.
	FieldNameSymbol() (*SymbolToken, error)

	// SymbolValue returns the SymbolToken associated with the current value. It returns an
	// error if the current value is not an Ion symbol.
	SymbolValue() (*SymbolToken, error)

	// SymbolTable returns the current symbol table, or nil if there isn't one.
	// Text Readers do not, generally speaking, have an associated symbol table.
	// Binary Readers do.
	SymbolTable() SymbolTable
}

// NewReader creates a new Ion reader of the appropriate type by peeking
// at the first several bytes of input for a binary version marker.
func NewReader(in io.Reader) Reader {
	return NewReaderCat(in, nil)
}

// NewReaderString creates a new reader from a string.
func NewReaderString(str string) Reader {
	return NewReader(strings.NewReader(str))
}

// NewReaderBytes creates a new reader for the given bytes.
func NewReaderBytes(in []byte) Reader {
	return NewReader(bytes.NewReader(in))
}

// NewReaderCat creates a new reader with the given catalog.
func NewReaderCat(in io.Reader, cat Catalog) Reader {
	br := bufio.NewReader(in)

	bs, err := br.Peek(4)
	if err == nil && bs[0] == 0xE0 && bs[3] == 0xEA {
		return newBinaryReaderBuf(br, cat)
	}

	return newTextReaderBuf(br, cat)
}

// A reader holds common implementation stuff to both the text and binary readers.
type reader struct {
	ctx ctxstack
	eof bool
	err error

	lst             SymbolTable
	fieldNameSymbol *SymbolToken
	annotations     []SymbolToken
	valueType       Type
	value           interface{}
}

// Err returns the current error.
func (r *reader) Err() error {
	return r.err
}

// Type returns the current value's type.
func (r *reader) Type() Type {
	return r.valueType
}

// IsNull returns true if the current value is null.
func (r *reader) IsNull() bool {
	return r.valueType != NoType && r.value == nil
}

// FieldName returns the current value's field name.
func (r *reader) FieldName() *string {
	if r.fieldNameSymbol != nil {
		return r.fieldNameSymbol.Text
	}
	return nil
}

// Annotations returns the current value's annotations.
func (r *reader) Annotations() []string {
	var annotations []string
	for _, an := range r.annotations {
		if an.Text != nil {
			sid, systemSymbolName := getSystemSymbolMapping(r.SymbolTable(), *an.Text)
			if sid != SymbolIDUnknown {
				annotations = append(annotations, systemSymbolName)
			} else {
				annotations = append(annotations, *an.Text)
			}
		} else {
			annotations = append(annotations, "")
		}
	}

	return annotations
}

// BoolValue returns the current value as a bool.
func (r *reader) BoolValue() (*bool, error) {
	if r.valueType != BoolType {
		return nil, &UsageError{"Reader.BoolValue", "value is not an Ion bool"}
	}
	if r.value == nil {
		return nil, nil
	}
	val := r.value.(bool)
	return &val, nil
}

// IntSize returns the size of the current int value.
func (r *reader) IntSize() (IntSize, error) {
	if r.valueType != IntType {
		return NullInt, &UsageError{"Reader.IntSize", "value is not a int"}
	}
	if r.value == nil {
		return NullInt, nil
	}

	if i, ok := r.value.(int64); ok {
		if i > math.MaxInt32 || i < math.MinInt32 {
			return Int64, nil
		}
		return Int32, nil
	}

	return BigInt, nil
}

// IntValue returns the current value as an int.
func (r *reader) IntValue() (*int, error) {
	i, err := r.Int64Value()
	if err != nil {
		return nil, err
	}
	if *i > math.MaxInt32 || *i < math.MinInt32 {
		return nil, &UsageError{"Reader.IntValue", "value too large for an int32"}
	}
	val := int(*i)
	return &val, nil
}

// Int64Value returns the current value as an int64.
func (r *reader) Int64Value() (*int64, error) {
	if r.valueType != IntType {
		return nil, &UsageError{"Reader.Int64Value", "value is not an Ion int"}
	}
	if r.value == nil {
		return nil, nil
	}

	if i, ok := r.value.(int64); ok {
		return &i, nil
	}

	bi := r.value.(*big.Int)
	if bi.IsInt64() {
		val := bi.Int64()
		return &val, nil
	}

	return nil, &UsageError{"Reader.Int64Value", "value too large for an int64"}
}

<<<<<<< HEAD
=======
// Uint64Value returns the current value as a uint64.
func (r *reader) Uint64Value() (*uint64, error) {
	if r.valueType != IntType {
		return nil, &UsageError{"Reader.Uint64Value", "value is not an Ion int"}
	}
	if r.value == nil {
		return nil, nil
	}

	if i, ok := r.value.(int64); ok {
		if i >= 0 {
			val := uint64(i)
			return &val, nil
		}
		return nil, &UsageError{"Reader.Uint64Value", "value is negative"}
	}

	bi := r.value.(*big.Int)
	if bi.Sign() < 0 {
		return nil, &UsageError{"Reader.Uint64Value", "value is negative"}
	}
	if !bi.IsUint64() {
		return nil, &UsageError{"Reader.Uint64Value", "value too large for a uint64"}
	}
	val := bi.Uint64()
	return &val, nil
}

>>>>>>> f0d4e6f2
// BigIntValue returns the current value as a big int.
func (r *reader) BigIntValue() (*big.Int, error) {
	if r.valueType != IntType {
		return nil, &UsageError{"Reader.BigIntValue", "value is not an int"}
	}
	if r.value == nil {
		return nil, nil
	}

	if i, ok := r.value.(int64); ok {
		return big.NewInt(i), nil
	}
	return r.value.(*big.Int), nil
}

// FloatValue returns the current value as a float.
func (r *reader) FloatValue() (*float64, error) {
	if r.valueType != FloatType {
		return nil, &UsageError{"Reader.FloatValue", "value is not an Ion float"}
	}
	if r.value == nil {
		return nil, nil
	}
	val := r.value.(float64)
	return &val, nil
}

// DecimalValue returns the current value as a Decimal.
func (r *reader) DecimalValue() (*Decimal, error) {
	if r.valueType != DecimalType {
		return nil, &UsageError{"Reader.DecimalValue", "value is not a decimal"}
	}
	if r.value == nil {
		return nil, nil
	}
	return r.value.(*Decimal), nil
}

// TimestampValue returns the current value as a Timestamp.
func (r *reader) TimestampValue() (*Timestamp, error) {
	if r.valueType != TimestampType {
		return nil, &UsageError{"Reader.TimestampValue", "value is not an Ion timestamp"}
	}
	if r.value == nil {
		return nil, nil
	}
	val := r.value.(Timestamp)
	return &val, nil
}

// ByteValue returns the current value as a byte slice.
func (r *reader) ByteValue() ([]byte, error) {
	if r.valueType != BlobType && r.valueType != ClobType {
		return nil, &UsageError{"Reader.ByteValue", "value is not a lob"}
	}
	if r.value == nil {
		return nil, nil
	}
	return r.value.([]byte), nil
}

// Clear clears the current value from the reader.
func (r *reader) clear() {
	if r.fieldNameSymbol != nil {
		r.fieldNameSymbol.Text = nil
	}
	r.annotations = nil
	r.valueType = NoType
	r.value = nil
}

// IsInStruct returns true if we are currently in a struct.
func (r *reader) IsInStruct() bool {
	return r.ctx.peek() == ctxInStruct
}

// StringValue returns the current value as a string.
func (r *reader) StringValue() (*string, error) {
	if r.err != nil {
		return nil, r.err
	}

	if r.valueType != StringType && r.valueType != SymbolType {
		return nil, &UsageError{"Reader.StringValue", "value is not a string or symbol"}
	}

	if r.value == nil {
		return nil, nil
	}

	// Check if value is symbol or string.
	st, ok := r.value.(*SymbolToken)
	if !ok {
		val := r.value.(string)
		return &val, nil
	}
	return st.Text, nil
}

// SymbolValue returns the current value as a symbol token.
func (r *reader) SymbolValue() (*SymbolToken, error) {
	if r.err != nil {
		return nil, r.err
	}

	if r.valueType != SymbolType {
		return nil, &UsageError{"Reader.SymbolValue", "value is not a symbol"}
	}

	return r.value.(*SymbolToken), nil
}

// FieldNameSymbol returns the current field name as a symbol token.
func (r *reader) FieldNameSymbol() (*SymbolToken, error) {
	if r.err != nil {
		return nil, r.err
	}

	return r.fieldNameSymbol, nil
}

// SymbolTable returns the current symbol table.
func (r *reader) SymbolTable() SymbolTable {
	return r.lst
}<|MERGE_RESOLUTION|>--- conflicted
+++ resolved
@@ -127,18 +127,8 @@
 	// or requires more than 64 bits to represent losslessly.
 	Int64Value() (*int64, error)
 
-<<<<<<< HEAD
-	// BigIntValue returns the current value as a big.Integer (if that makes sense). It
-	// returns an error if the current value is not an Ion integer.
-=======
-	// Uint64Value returns the current value as an unsigned 64-bit integer (if that makes
-	// sense). It returns nil if the value is an Ion null. It returns an error if the current value
-	// is not an Ion integer, is negative, or requires more than 64 bits to represent losslessly.
-	Uint64Value() (*uint64, error)
-
 	// BigIntValue returns the current value as a big.Integer (if that makes sense). It returns
 	// nil if the value is an Ion null. It returns an error if the current value is not an Ion integer.
->>>>>>> f0d4e6f2
 	BigIntValue() (*big.Int, error)
 
 	// FloatValue returns the current value as a 64-bit floating point number (if that makes
@@ -329,37 +319,6 @@
 	return nil, &UsageError{"Reader.Int64Value", "value too large for an int64"}
 }
 
-<<<<<<< HEAD
-=======
-// Uint64Value returns the current value as a uint64.
-func (r *reader) Uint64Value() (*uint64, error) {
-	if r.valueType != IntType {
-		return nil, &UsageError{"Reader.Uint64Value", "value is not an Ion int"}
-	}
-	if r.value == nil {
-		return nil, nil
-	}
-
-	if i, ok := r.value.(int64); ok {
-		if i >= 0 {
-			val := uint64(i)
-			return &val, nil
-		}
-		return nil, &UsageError{"Reader.Uint64Value", "value is negative"}
-	}
-
-	bi := r.value.(*big.Int)
-	if bi.Sign() < 0 {
-		return nil, &UsageError{"Reader.Uint64Value", "value is negative"}
-	}
-	if !bi.IsUint64() {
-		return nil, &UsageError{"Reader.Uint64Value", "value too large for a uint64"}
-	}
-	val := bi.Uint64()
-	return &val, nil
-}
-
->>>>>>> f0d4e6f2
 // BigIntValue returns the current value as a big int.
 func (r *reader) BigIntValue() (*big.Int, error) {
 	if r.valueType != IntType {
