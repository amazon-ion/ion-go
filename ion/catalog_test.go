--- conflicted
+++ resolved
@@ -42,25 +42,13 @@
 	out := NewBinaryWriter(&buf, sst)
 
 	for i := 0; i < 10; i++ {
-<<<<<<< HEAD
-		assert.NoError(t, out.Annotation("item"))
+		assert.NoError(t, out.Annotation(SymbolToken{Text: newString("item"), LocalSID: SymbolIDUnknown}))
 		assert.NoError(t,
 			MarshalTo(out, &Item{
 				ID:          i,
 				Name:        fmt.Sprintf("Item %v", i),
 				Description: fmt.Sprintf("The %vth test item", i),
 			}))
-=======
-		out.Annotation(SymbolToken{Text: newString("item"), LocalSID: SymbolIDUnknown})
-		MarshalTo(out, &Item{
-			ID:          i,
-			Name:        fmt.Sprintf("Item %v", i),
-			Description: fmt.Sprintf("The %vth test item", i),
-		})
-	}
-	if err := out.Finish(); err != nil {
-		t.Fatal(err)
->>>>>>> 44c01469
 	}
 	require.NoError(t, out.Finish())
 
